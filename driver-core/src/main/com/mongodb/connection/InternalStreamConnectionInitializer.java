/*
 * Copyright (c) 2008-2014 MongoDB, Inc.
 *
 * Licensed under the Apache License, Version 2.0 (the "License");
 * you may not use this file except in compliance with the License.
 * You may obtain a copy of the License at
 *
 *   http://www.apache.org/licenses/LICENSE-2.0
 *
 * Unless required by applicable law or agreed to in writing, software
 * distributed under the License is distributed on an "AS IS" BASIS,
 * WITHOUT WARRANTIES OR CONDITIONS OF ANY KIND, either express or implied.
 * See the License for the specific language governing permissions and
 * limitations under the License.
 */

package com.mongodb.connection;

import com.mongodb.MongoException;
import com.mongodb.async.SingleResultCallback;
import org.bson.BsonDocument;
import org.bson.BsonInt32;

import java.util.List;
import java.util.concurrent.atomic.AtomicInteger;

import static com.mongodb.assertions.Assertions.notNull;
import static com.mongodb.connection.CommandHelper.executeCommand;
import static com.mongodb.connection.CommandHelper.executeCommandAsync;
import static com.mongodb.connection.CommandHelper.executeCommandWithoutCheckingForFailure;
import static com.mongodb.connection.DescriptionHelper.createConnectionDescription;

class InternalStreamConnectionInitializer implements InternalConnectionInitializer {
    private final List<Authenticator> authenticators;

    InternalStreamConnectionInitializer(final List<Authenticator> authenticators) {
        this.authenticators = notNull("authenticators", authenticators);
    }

    @Override
    public ConnectionDescription initialize(final InternalConnection internalConnection) {
        notNull("internalConnection", internalConnection);

        ConnectionDescription connectionDescription = initializeConnectionDescription(internalConnection);
        authenticateAll(internalConnection, connectionDescription);

        return completeConnectionDescriptionInitialization(internalConnection, connectionDescription);
    }

    @Override
    public void initializeAsync(final InternalConnection internalConnection, final SingleResultCallback<ConnectionDescription> callback) {
<<<<<<< HEAD
        try {
            callback.onResult(initialize(internalConnection), null);
        } catch (MongoException e) {
            callback.onResult(null, e);
        }
=======
        initializeConnectionDescriptionAsync(internalConnection,
                                             createConnectionDescriptionCallback(internalConnection, callback));
>>>>>>> c511c4da
    }

    private SingleResultCallback<ConnectionDescription>
    createConnectionDescriptionCallback(final InternalConnection internalConnection,
                                        final SingleResultCallback<ConnectionDescription> callback) {
        return new SingleResultCallback<ConnectionDescription>() {
            @Override
            public void onResult(final ConnectionDescription connectionDescription,
                                 final MongoException e) {
                if (e != null) {
                    callback.onResult(null, e);
                } else {
                    new CompoundAuthenticator(internalConnection, connectionDescription,
                                              new SingleResultCallback<Void>() {
                                                  @Override
                                                  public void onResult(final Void result,
                                                                       final MongoException e) {
                                                      if (e != null) {
                                                          callback.onResult(null, e);
                                                      } else {
                                                          completeConnectionDescriptionInitializationAsync(internalConnection,
                                                                                                           connectionDescription,
                                                                                                           callback);
                                                      }
                                                  }
                                              })
                    .start();
                }
            }
        };
    }

    private ConnectionDescription initializeConnectionDescription(final InternalConnection internalConnection) {
        BsonDocument isMasterResult = executeCommand("admin", new BsonDocument("ismaster", new BsonInt32(1)), internalConnection);
        BsonDocument buildInfoResult = executeCommand("admin", new BsonDocument("buildinfo", new BsonInt32(1)), internalConnection);
        return createConnectionDescription(internalConnection.getDescription().getConnectionId(), isMasterResult, buildInfoResult);
    }

    private ConnectionDescription completeConnectionDescriptionInitialization(final InternalConnection internalConnection,
                                                                              final ConnectionDescription connectionDescription) {
        return applyGetLastErrorResult(executeCommandWithoutCheckingForFailure("admin",
                                                                               new BsonDocument("getlasterror", new BsonInt32(1)),
                                                                               internalConnection),
                                       connectionDescription);
    }

    private void authenticateAll(final InternalConnection internalConnection, final ConnectionDescription connectionDescription) {
        if (connectionDescription.getServerType() != ServerType.REPLICA_SET_ARBITER) {
            for (final Authenticator cur : authenticators) {
                cur.authenticate(internalConnection, connectionDescription);
            }
        }
    }

    private void initializeConnectionDescriptionAsync(final InternalConnection internalConnection,
                                                      final SingleResultCallback<ConnectionDescription> callback) {
        executeCommandAsync("admin", new BsonDocument("ismaster", new BsonInt32(1)), internalConnection,
                            new SingleResultCallback<BsonDocument>() {
                                @Override
                                public void onResult(final BsonDocument isMasterResult, final MongoException e) {
                                    if (e != null) {
                                        callback.onResult(null, e);
                                    } else {
                                        executeCommandAsync("admin", new BsonDocument("buildinfo", new BsonInt32(1)), internalConnection,
                                                            new SingleResultCallback<BsonDocument>() {
                                                                @Override
                                                                public void onResult(final BsonDocument buildInfoResult,
                                                                                     final MongoException e) {
                                                                    if (e != null) {
                                                                        callback.onResult(null, e);
                                                                    } else {
                                                                        ConnectionId connectionId = internalConnection.getDescription()
                                                                                                                      .getConnectionId();
                                                                        callback.onResult(createConnectionDescription(connectionId,
                                                                                                                      isMasterResult,
                                                                                                                      buildInfoResult),
                                                                                          null);
                                                                    }
                                                                }
                                                            });
                                    }
                                }
                            });
    }

    private void completeConnectionDescriptionInitializationAsync(final InternalConnection internalConnection,
                                                                  final ConnectionDescription connectionDescription,
                                                                  final SingleResultCallback<ConnectionDescription> callback) {
        executeCommandAsync("admin", new BsonDocument("getlasterror", new BsonInt32(1)),
                            internalConnection,
                            new SingleResultCallback<BsonDocument>() {
                                @Override
                                public void onResult(final BsonDocument result, final MongoException e) {
                                    if (result == null) {
                                        callback.onResult(connectionDescription, null);
                                    } else {
                                        callback.onResult(applyGetLastErrorResult(result, connectionDescription), null);
                                    }
                                }
                            });
    }

    private ConnectionDescription applyGetLastErrorResult(final BsonDocument getLastErrorResult,
                                                          final ConnectionDescription connectionDescription) {
        ConnectionId connectionId;
        if (getLastErrorResult.containsKey("connectionId")) {
            connectionId = connectionDescription.getConnectionId().withServerValue(getLastErrorResult.getNumber("connectionId").intValue());
        } else {
            connectionId =  connectionDescription.getConnectionId();
        }

        return connectionDescription.withConnectionId(connectionId);
    }

    private class CompoundAuthenticator implements SingleResultCallback<Void> {
        private final InternalConnection internalConnection;
        private final ConnectionDescription connectionDescription;
        private final SingleResultCallback<Void> callback;
        private final AtomicInteger currentAuthenticatorIndex = new AtomicInteger(-1);

        public CompoundAuthenticator(final InternalConnection internalConnection, final ConnectionDescription connectionDescription,
                                     final SingleResultCallback<Void> callback) {
            this.internalConnection = internalConnection;
            this.connectionDescription = connectionDescription;
            this.callback = callback;
        }

        @Override
        public void onResult(final Void result, final MongoException e) {
            if (e != null) {
                callback.onResult(null, e);
            } else if (completedAuthentication()) {
                callback.onResult(null, null);
            } else {
                authenticateNext();
            }
        }

        public void start() {
            if (connectionDescription.getServerType() == ServerType.REPLICA_SET_ARBITER || authenticators.isEmpty()) {
                callback.onResult(null, null);
            } else {
                authenticateNext();
            }
        }

        private boolean completedAuthentication() {
            return currentAuthenticatorIndex.get() == authenticators.size() - 1;
        }

        private void authenticateNext() {
            authenticators.get(currentAuthenticatorIndex.incrementAndGet())
                          .authenticateAsync(internalConnection, connectionDescription, this);
        }

    }
}<|MERGE_RESOLUTION|>--- conflicted
+++ resolved
@@ -49,16 +49,7 @@
 
     @Override
     public void initializeAsync(final InternalConnection internalConnection, final SingleResultCallback<ConnectionDescription> callback) {
-<<<<<<< HEAD
-        try {
-            callback.onResult(initialize(internalConnection), null);
-        } catch (MongoException e) {
-            callback.onResult(null, e);
-        }
-=======
-        initializeConnectionDescriptionAsync(internalConnection,
-                                             createConnectionDescriptionCallback(internalConnection, callback));
->>>>>>> c511c4da
+        initializeConnectionDescriptionAsync(internalConnection, createConnectionDescriptionCallback(internalConnection, callback));
     }
 
     private SingleResultCallback<ConnectionDescription>
@@ -66,18 +57,16 @@
                                         final SingleResultCallback<ConnectionDescription> callback) {
         return new SingleResultCallback<ConnectionDescription>() {
             @Override
-            public void onResult(final ConnectionDescription connectionDescription,
-                                 final MongoException e) {
-                if (e != null) {
-                    callback.onResult(null, e);
+            public void onResult(final ConnectionDescription connectionDescription, final Throwable t) {
+                if (t != null) {
+                    callback.onResult(null, t);
                 } else {
                     new CompoundAuthenticator(internalConnection, connectionDescription,
                                               new SingleResultCallback<Void>() {
                                                   @Override
-                                                  public void onResult(final Void result,
-                                                                       final MongoException e) {
-                                                      if (e != null) {
-                                                          callback.onResult(null, e);
+                                                  public void onResult(final Void result, final Throwable t) {
+                                                      if (t != null) {
+                                                          callback.onResult(null, t);
                                                       } else {
                                                           completeConnectionDescriptionInitializationAsync(internalConnection,
                                                                                                            connectionDescription,
@@ -118,17 +107,17 @@
         executeCommandAsync("admin", new BsonDocument("ismaster", new BsonInt32(1)), internalConnection,
                             new SingleResultCallback<BsonDocument>() {
                                 @Override
-                                public void onResult(final BsonDocument isMasterResult, final MongoException e) {
-                                    if (e != null) {
-                                        callback.onResult(null, e);
+                                public void onResult(final BsonDocument isMasterResult, final Throwable t) {
+                                    if (t != null) {
+                                        callback.onResult(null, t);
                                     } else {
                                         executeCommandAsync("admin", new BsonDocument("buildinfo", new BsonInt32(1)), internalConnection,
                                                             new SingleResultCallback<BsonDocument>() {
                                                                 @Override
                                                                 public void onResult(final BsonDocument buildInfoResult,
-                                                                                     final MongoException e) {
-                                                                    if (e != null) {
-                                                                        callback.onResult(null, e);
+                                                                                     final Throwable t) {
+                                                                    if (t != null) {
+                                                                        callback.onResult(null, t);
                                                                     } else {
                                                                         ConnectionId connectionId = internalConnection.getDescription()
                                                                                                                       .getConnectionId();
@@ -151,7 +140,7 @@
                             internalConnection,
                             new SingleResultCallback<BsonDocument>() {
                                 @Override
-                                public void onResult(final BsonDocument result, final MongoException e) {
+                                public void onResult(final BsonDocument result, final Throwable t) {
                                     if (result == null) {
                                         callback.onResult(connectionDescription, null);
                                     } else {
@@ -187,9 +176,9 @@
         }
 
         @Override
-        public void onResult(final Void result, final MongoException e) {
-            if (e != null) {
-                callback.onResult(null, e);
+        public void onResult(final Void result, final Throwable t) {
+            if (t != null) {
+                callback.onResult(null, t);
             } else if (completedAuthentication()) {
                 callback.onResult(null, null);
             } else {
