/*
 * Copyright (c) 2008-2014 MongoDB, Inc.
 *
 * Licensed under the Apache License, Version 2.0 (the "License");
 * you may not use this file except in compliance with the License.
 * You may obtain a copy of the License at
 *
 *   http://www.apache.org/licenses/LICENSE-2.0
 *
 * Unless required by applicable law or agreed to in writing, software
 * distributed under the License is distributed on an "AS IS" BASIS,
 * WITHOUT WARRANTIES OR CONDITIONS OF ANY KIND, either express or implied.
 * See the License for the specific language governing permissions and
 * limitations under the License.
 */

package com.mongodb.connection;

import com.mongodb.ServerAddress;
import org.bson.ByteBuf;

import java.util.List;

import static com.mongodb.assertions.Assertions.isTrue;

/**
 * A connection that tracks when it was opened and when it was last used.
 */
class UsageTrackingInternalConnection implements InternalConnection {
    private final long openedAt;
    private volatile long lastUsedAt;
    private final int generation;
    private volatile InternalConnection wrapped;

    UsageTrackingInternalConnection(final InternalConnection wrapped, final int generation) {
        this.wrapped = wrapped;
        this.generation = generation;
        openedAt = System.currentTimeMillis();
        lastUsedAt = openedAt;
    }

    @Override
    public void close() {
        wrapped.close();
        wrapped = null;
    }

    @Override
    public boolean isClosed() {
        return wrapped == null || wrapped.isClosed();
    }

    @Override
    public ServerAddress getServerAddress() {
        return wrapped.getServerAddress();
    }

    @Override
    public ByteBuf getBuffer(final int size) {
        isTrue("open", !isClosed());
        return wrapped.getBuffer(size);
    }

    @Override
    public void sendMessage(final List<ByteBuf> byteBuffers, final int lastRequestId) {
        isTrue("open", !isClosed());
        wrapped.sendMessage(byteBuffers, lastRequestId);
        lastUsedAt = System.currentTimeMillis();
    }

    @Override
    public ResponseBuffers receiveMessage(final int responseTo) {
        isTrue("open", !isClosed());
        ResponseBuffers responseBuffers = wrapped.receiveMessage(responseTo);
        lastUsedAt = System.currentTimeMillis();
        return responseBuffers;
    }

    @Override
    public void sendMessageAsync(final List<ByteBuf> byteBuffers, final int lastRequestId, final SingleResultCallback<Void> callback) {
        isTrue("open", !isClosed());
        lastUsedAt = System.currentTimeMillis();
        wrapped.sendMessageAsync(byteBuffers, lastRequestId, callback);
    }

    @Override
    public void receiveMessageAsync(final int responseTo, final SingleResultCallback<ResponseBuffers> callback) {
        isTrue("open", !isClosed());
<<<<<<< HEAD
        lastUsedAt = System.currentTimeMillis();    // TODO: Set lastUsedAt when callback fires
        wrapped.receiveMessageAsync(responseTo, callback);
=======
        lastUsedAt = System.currentTimeMillis();
        wrapped.receiveMessageAsync(callback);
>>>>>>> de160eba
    }

    @Override
    public String getId() {
        return wrapped.getId();
    }

    /**
     * Gets the generation of this connection.  This can be used by connection pools to track whether the connection is stale.
     *
     * @return the generation.
     */
    int getGeneration() {
        return generation;
    }

    /**
     * Returns the time at which this connection was opened, or {@code Long.MAX_VALUE} if it has not yet been opened.
     *
     * @return the time when this connection was opened, in milliseconds since the epoch.
     */
    long getOpenedAt() {
        return openedAt;
    }

    /**
     * Returns the time at which this connection was last used, or {@code Long.MAX_VALUE} if it has not yet been used.
     *
     * @return the time when this connection was last used, in milliseconds since the epoch.
     */
    long getLastUsedAt() {
        return lastUsedAt;
    }
}<|MERGE_RESOLUTION|>--- conflicted
+++ resolved
@@ -86,13 +86,8 @@
     @Override
     public void receiveMessageAsync(final int responseTo, final SingleResultCallback<ResponseBuffers> callback) {
         isTrue("open", !isClosed());
-<<<<<<< HEAD
-        lastUsedAt = System.currentTimeMillis();    // TODO: Set lastUsedAt when callback fires
+        lastUsedAt = System.currentTimeMillis();
         wrapped.receiveMessageAsync(responseTo, callback);
-=======
-        lastUsedAt = System.currentTimeMillis();
-        wrapped.receiveMessageAsync(callback);
->>>>>>> de160eba
     }
 
     @Override
