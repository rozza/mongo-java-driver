/*
 * Copyright (c) 2008-2014 MongoDB, Inc.
 *
 * Licensed under the Apache License, Version 2.0 (the "License");
 * you may not use this file except in compliance with the License.
 * You may obtain a copy of the License at
 *
 *   http://www.apache.org/licenses/LICENSE-2.0
 *
 * Unless required by applicable law or agreed to in writing, software
 * distributed under the License is distributed on an "AS IS" BASIS,
 * WITHOUT WARRANTIES OR CONDITIONS OF ANY KIND, either express or implied.
 * See the License for the specific language governing permissions and
 * limitations under the License.
 */

package com.mongodb.connection;

import com.mongodb.MongoException;
import com.mongodb.MongoInternalException;
import com.mongodb.ServerAddress;
import org.bson.ByteBuf;

import java.util.Collections;
import java.util.List;
import java.util.Set;
import java.util.concurrent.ConcurrentHashMap;

import static com.mongodb.assertions.Assertions.isTrue;
import static com.mongodb.assertions.Assertions.notNull;
import static com.mongodb.connection.ServerConnectionState.CONNECTING;
import static java.lang.String.format;

class DefaultServer implements ClusterableServer {
    private final ServerAddress serverAddress;
    private final ConnectionPool connectionPool;
    private final ServerMonitor serverMonitor;
    private final Set<ChangeListener<ServerDescription>> changeListeners =
        Collections.newSetFromMap(new ConcurrentHashMap<ChangeListener<ServerDescription>, Boolean>());
    private final ChangeListener<ServerDescription> serverStateListener;
    private volatile ServerDescription description;
    private volatile boolean isClosed;

    public DefaultServer(final ServerAddress serverAddress,
                         final ServerSettings settings,
                         final String clusterId, final ConnectionPool connectionPool,
                         final InternalConnectionFactory heartbeatStreamConnectionFactory) {
        notNull("connectionPool", connectionPool);
        notNull("heartbeatStreamConnectionFactory", heartbeatStreamConnectionFactory);

        this.serverAddress = notNull("serverAddress", serverAddress);
        this.connectionPool = connectionPool;
        this.description = ServerDescription.builder().state(CONNECTING).address(serverAddress).build();
        serverStateListener = new DefaultServerStateListener();
        this.serverMonitor = new ServerMonitor(serverAddress, settings, clusterId, serverStateListener, heartbeatStreamConnectionFactory,
                                               connectionPool);
        this.serverMonitor.start();
    }

    @Override
    public Connection getConnection() {
        isTrue("open", !isClosed());

        return new DefaultServerConnection(connectionPool.get());
    }

    @Override
    public ServerDescription getDescription() {
        isTrue("open", !isClosed());

        return description;
    }

    @Override
    public void addChangeListener(final ChangeListener<ServerDescription> changeListener) {
        isTrue("open", !isClosed());

        changeListeners.add(changeListener);
    }

    @Override
    public void invalidate() {
        isTrue("open", !isClosed());

        serverStateListener.stateChanged(new ChangeEvent<ServerDescription>(description, ServerDescription.builder()
                                                                                                          .state(CONNECTING)
                                                                                                          .address(serverAddress).build()));
        connectionPool.invalidate();
    }

    @Override
    public void close() {
        if (!isClosed()) {
            connectionPool.close();
            serverMonitor.close();
            isClosed = true;
        }
    }

    @Override
    public boolean isClosed() {
        return isClosed;
    }

    @Override
    public void connect() {
        serverMonitor.connect();
    }

    ConnectionPool getConnectionPool() {
        return connectionPool;
    }

    private void handleException() {
        invalidate();  // TODO: handle different exceptions sub-classes differently
    }

    private final class DefaultServerStateListener implements ChangeListener<ServerDescription> {
        @Override
        public void stateChanged(final ChangeEvent<ServerDescription> event) {
            description = event.getNewValue();
            for (ChangeListener<ServerDescription> listener : changeListeners) {
                listener.stateChanged(event);
            }
        }
    }

    private class DefaultServerConnection extends AbstractReferenceCounted implements Connection {
        private InternalConnection wrapped;

        public DefaultServerConnection(final InternalConnection wrapped) {
            this.wrapped = wrapped;
        }

        @Override
        public DefaultServerConnection retain() {
            super.retain();
            return this;
        }

        @Override
        public void release() {
            super.release();
            if (getCount() == 0) {
                wrapped.close();
            }
        }

        @Override
        public ServerAddress getServerAddress() {
            isTrue("open", getCount() > 0);
            return wrapped.getServerAddress();
        }

        @Override
        public ByteBuf getBuffer(final int capacity) {
            isTrue("open", getCount() > 0);
            return wrapped.getBuffer(capacity);
        }

        @Override
        public ServerDescription getServerDescription() {
            isTrue("open", getCount() > 0);
            return getDescription();
        }

        @Override
        public void sendMessage(final List<ByteBuf> byteBuffers, final int lastRequestId) {
            isTrue("open", getCount() > 0);
            try {
                wrapped.sendMessage(byteBuffers, lastRequestId);
            } catch (MongoException e) {
                handleException();
                throw e;
            }
        }

        @Override
        public ResponseBuffers receiveMessage(final int responseTo) {
            isTrue("open", getCount() > 0);
            try {
                ResponseBuffers responseBuffers = wrapped.receiveMessage(responseTo);
                if (responseBuffers.getReplyHeader().getResponseTo() != responseTo) {
                    throw new MongoInternalException(format("The responseTo (%d) in the reply message does not match the "
                                                            + "requestId (%d) in the request message",
                                                            responseBuffers.getReplyHeader().getResponseTo(), responseTo));
                }
                return responseBuffers;
            } catch (MongoException e) {
                handleException();
                throw e;
            }
        }

        @Override
        public void sendMessageAsync(final List<ByteBuf> byteBuffers, final int lastRequestId, final SingleResultCallback<Void> callback) {
            isTrue("open", getCount() > 0);
<<<<<<< HEAD
            wrapped.sendMessageAsync(byteBuffers, lastRequestId, callback); // TODO: handle asynchronous exceptions
=======
            wrapped.sendMessageAsync(byteBuffers, lastRequestId, callback);
>>>>>>> de160eba
        }

        @Override
        public void receiveMessageAsync(final int responseTo, final SingleResultCallback<ResponseBuffers> callback) {
            isTrue("open", getCount() > 0);
<<<<<<< HEAD
            wrapped.receiveMessageAsync(responseTo, callback);  // TODO: handle asynchronous exceptions and incorrect responseTo
=======
            wrapped.receiveMessageAsync(callback);
>>>>>>> de160eba
        }

        @Override
        public String getId() {
            isTrue("open", getCount() > 0);
            return wrapped.getId();
        }
   }
}<|MERGE_RESOLUTION|>--- conflicted
+++ resolved
@@ -195,21 +195,13 @@
         @Override
         public void sendMessageAsync(final List<ByteBuf> byteBuffers, final int lastRequestId, final SingleResultCallback<Void> callback) {
             isTrue("open", getCount() > 0);
-<<<<<<< HEAD
-            wrapped.sendMessageAsync(byteBuffers, lastRequestId, callback); // TODO: handle asynchronous exceptions
-=======
             wrapped.sendMessageAsync(byteBuffers, lastRequestId, callback);
->>>>>>> de160eba
         }
 
         @Override
         public void receiveMessageAsync(final int responseTo, final SingleResultCallback<ResponseBuffers> callback) {
             isTrue("open", getCount() > 0);
-<<<<<<< HEAD
-            wrapped.receiveMessageAsync(responseTo, callback);  // TODO: handle asynchronous exceptions and incorrect responseTo
-=======
-            wrapped.receiveMessageAsync(callback);
->>>>>>> de160eba
+            wrapped.receiveMessageAsync(responseTo, callback);
         }
 
         @Override
