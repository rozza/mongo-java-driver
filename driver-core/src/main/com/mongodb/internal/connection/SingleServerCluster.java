/*
 * Copyright 2008-present MongoDB, Inc.
 *
 * Licensed under the Apache License, Version 2.0 (the "License");
 * you may not use this file except in compliance with the License.
 * You may obtain a copy of the License at
 *
 *   http://www.apache.org/licenses/LICENSE-2.0
 *
 * Unless required by applicable law or agreed to in writing, software
 * distributed under the License is distributed on an "AS IS" BASIS,
 * WITHOUT WARRANTIES OR CONDITIONS OF ANY KIND, either express or implied.
 * See the License for the specific language governing permissions and
 * limitations under the License.
 */

package com.mongodb.internal.connection;

import com.mongodb.MongoConfigurationException;
import com.mongodb.connection.ClusterConnectionMode;
import com.mongodb.connection.ClusterDescription;
import com.mongodb.connection.ClusterId;
import com.mongodb.connection.ClusterSettings;
import com.mongodb.connection.ClusterType;
import com.mongodb.connection.ServerDescription;
import com.mongodb.connection.ServerType;
import com.mongodb.internal.TimeoutContext;
import com.mongodb.internal.diagnostics.logging.Logger;
import com.mongodb.internal.diagnostics.logging.Loggers;
import com.mongodb.event.ServerDescriptionChangedEvent;
import com.mongodb.internal.time.Timeout;

import java.util.concurrent.atomic.AtomicReference;

import static com.mongodb.assertions.Assertions.assertNotNull;
import static com.mongodb.assertions.Assertions.isTrue;
import static com.mongodb.connection.ServerConnectionState.CONNECTING;
import static java.lang.String.format;
import static java.util.Collections.emptyList;
import static java.util.Collections.singletonList;

/**
 * This class needs to be final because we are leaking a reference to "this" from the constructor
 *
 * <p>This class is not part of the public API and may be removed or changed at any time</p>
 */
public final class SingleServerCluster extends BaseCluster {
    private static final Logger LOGGER = Loggers.getLogger("cluster");

    private final AtomicReference<ClusterableServer> server;

    public SingleServerCluster(final ClusterId clusterId, final ClusterSettings settings, final ClusterableServerFactory serverFactory) {
        super(clusterId, settings, serverFactory);
        isTrue("one server in a direct cluster", settings.getHosts().size() == 1);
        isTrue("connection mode is single", settings.getMode() == ClusterConnectionMode.SINGLE);

        server = new AtomicReference<>();
        // synchronized in the constructor because the change listener is re-entrant to this instance.
        // In other words, we are leaking a reference to "this" from the constructor.
        withLock(() -> {
            server.set(createServer(settings.getHosts().get(0)));
            publishDescription(ServerDescription.builder().state(CONNECTING).address(settings.getHosts().get(0))
                    .build());
        });
    }

    @Override
    protected void connect() {
        assertNotNull(server.get()).connect();
    }

    @Override
<<<<<<< HEAD
    public ClusterableServer getServer(final ServerAddress serverAddress, final Timeout serverSelectionTimeout,
                                       final TimeoutContext timeoutContext) {
=======
    public ServersSnapshot getServersSnapshot() {
>>>>>>> 339bd2ca
        isTrue("open", !isClosed());
        ClusterableServer server = assertNotNull(this.server.get());
        return serverAddress -> server;
    }

    @Override
    public void close() {
        if (!isClosed()) {
            assertNotNull(server.get()).close();
            super.close();
        }
    }

    @Override
    public void onChange(final ServerDescriptionChangedEvent event) {
        withLock(() -> {
            ServerDescription newDescription = event.getNewDescription();
            if (newDescription.isOk()) {
                if (getSettings().getRequiredClusterType() != ClusterType.UNKNOWN
                        && getSettings().getRequiredClusterType() != newDescription.getClusterType()) {
                    newDescription = null;
                } else if (getSettings().getRequiredClusterType() == ClusterType.REPLICA_SET
                        && getSettings().getRequiredReplicaSetName() != null) {
                    if (!getSettings().getRequiredReplicaSetName().equals(newDescription.getSetName())) {
                        newDescription = ServerDescription.builder(newDescription)
                                .exception(new MongoConfigurationException(
                                        format("Replica set name '%s' does not match required replica set name of '%s'",
                                                newDescription.getSetName(), getSettings().getRequiredReplicaSetName())))
                                .type(ServerType.UNKNOWN)
                                .setName(null)
                                .ok(false)
                                .build();
                        publishDescription(ClusterType.UNKNOWN, newDescription);
                        return;
                    }
                }
            }
            publishDescription(newDescription);
        });
    }

    private void publishDescription(final ServerDescription serverDescription) {
        ClusterType clusterType = getSettings().getRequiredClusterType();
        if (clusterType == ClusterType.UNKNOWN && serverDescription != null) {
            clusterType = serverDescription.getClusterType();
        }
        publishDescription(clusterType, serverDescription);
    }

    private void publishDescription(final ClusterType clusterType, final ServerDescription serverDescription) {
        ClusterDescription currentDescription = getCurrentDescription();
        ClusterDescription description = new ClusterDescription(ClusterConnectionMode.SINGLE, clusterType,
                serverDescription == null ? emptyList() : singletonList(serverDescription), getSettings(),
                getServerFactory().getSettings());

        updateDescription(description);
        fireChangeEvent(description, currentDescription);
    }
}<|MERGE_RESOLUTION|>--- conflicted
+++ resolved
@@ -24,10 +24,10 @@
 import com.mongodb.connection.ClusterType;
 import com.mongodb.connection.ServerDescription;
 import com.mongodb.connection.ServerType;
+import com.mongodb.event.ServerDescriptionChangedEvent;
 import com.mongodb.internal.TimeoutContext;
 import com.mongodb.internal.diagnostics.logging.Logger;
 import com.mongodb.internal.diagnostics.logging.Loggers;
-import com.mongodb.event.ServerDescriptionChangedEvent;
 import com.mongodb.internal.time.Timeout;
 
 import java.util.concurrent.atomic.AtomicReference;
@@ -70,12 +70,9 @@
     }
 
     @Override
-<<<<<<< HEAD
-    public ClusterableServer getServer(final ServerAddress serverAddress, final Timeout serverSelectionTimeout,
-                                       final TimeoutContext timeoutContext) {
-=======
-    public ServersSnapshot getServersSnapshot() {
->>>>>>> 339bd2ca
+    public ServersSnapshot getServersSnapshot(
+            final Timeout serverSelectionTimeout,
+            final TimeoutContext timeoutContext) {
         isTrue("open", !isClosed());
         ClusterableServer server = assertNotNull(this.server.get());
         return serverAddress -> server;
