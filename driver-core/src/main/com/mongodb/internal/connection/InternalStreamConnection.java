--- conflicted
+++ resolved
@@ -218,13 +218,9 @@
     public void openAsync(final OperationContext operationContext, final SingleResultCallback<Void> callback) {
         isTrue("Open already called", stream == null, callback);
         try {
-<<<<<<< HEAD
-            stream = streamFactory.create(getServerAddressWithResolver());
+            stream = streamFactory.create(serverId.getAddress());
             stream.openAsync(operationContext, new AsyncCompletionHandler<Void>() {
-=======
-            stream = streamFactory.create(serverId.getAddress());
-            stream.openAsync(new AsyncCompletionHandler<Void>() {
->>>>>>> 75c00dac
+
                 @Override
                 public void completed(@Nullable final Void aVoid) {
                     connectionInitializer.startHandshakeAsync(InternalStreamConnection.this,
@@ -379,16 +375,7 @@
     }
 
     @Override
-<<<<<<< HEAD
-    public boolean supportsAdditionalTimeout() {
-        return stream.supportsAdditionalTimeout();
-    }
-
-    @Override
     public <T> T receive(final Decoder<T> decoder, final OperationContext operationContext, final int additionalTimeout) {
-=======
-    public <T> T receive(final Decoder<T> decoder, final SessionContext sessionContext, final int additionalTimeout) {
->>>>>>> 75c00dac
         isTrue("Response is expected", hasMoreToCome);
         return receiveCommandMessageResponse(decoder, new NoOpCommandEventSender(), operationContext, additionalTimeout);
     }
