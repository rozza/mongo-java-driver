/*
 * Copyright 2008-present MongoDB, Inc.
 *
 * Licensed under the Apache License, Version 2.0 (the "License");
 * you may not use this file except in compliance with the License.
 * You may obtain a copy of the License at
 *
 *   http://www.apache.org/licenses/LICENSE-2.0
 *
 * Unless required by applicable law or agreed to in writing, software
 * distributed under the License is distributed on an "AS IS" BASIS,
 * WITHOUT WARRANTIES OR CONDITIONS OF ANY KIND, either express or implied.
 * See the License for the specific language governing permissions and
 * limitations under the License.
 */

package com.mongodb.internal.connection

import com.mongodb.ClusterFixture
import com.mongodb.MongoInternalException
import com.mongodb.connection.SocketSettings
import com.mongodb.connection.SslSettings
import jdk.net.ExtendedSocketOptions
import spock.lang.IgnoreIf
import spock.lang.Specification

import javax.net.SocketFactory
import javax.net.ssl.SNIHostName
import javax.net.ssl.SSLSocket
import javax.net.ssl.SSLSocketFactory
import java.lang.reflect.Method

import static com.mongodb.ClusterFixture.OPERATION_CONTEXT
import static com.mongodb.ClusterFixture.getPrimary
import static com.mongodb.internal.connection.ServerAddressHelper.getSocketAddresses
import static java.util.concurrent.TimeUnit.MILLISECONDS
import static java.util.concurrent.TimeUnit.SECONDS

class SocketStreamHelperSpecification extends Specification {

    def 'should configure socket with settings()'() {
        given:
        Socket socket = SocketFactory.default.createSocket()
        def socketSettings = SocketSettings.builder()
                .readTimeout(10, SECONDS)
                .build()

        when:
<<<<<<< HEAD
        SocketStreamHelper.initialize(OPERATION_CONTEXT, socket, getPrimary().getSocketAddress(),
=======
        SocketStreamHelper.initialize(socket, getSocketAddresses(getPrimary(), new DefaultInetAddressResolver()).get(0),
>>>>>>> 75c00dac
                socketSettings, SslSettings.builder().build())

        then:
        socket.getTcpNoDelay()
        socket.getKeepAlive()
        socket.getSoTimeout() == socketSettings.getReadTimeout(MILLISECONDS)

        // If the Java 11+ extended socket options for keep alive probes are available, check those values.
        if (Arrays.stream(ExtendedSocketOptions.getDeclaredFields()).anyMatch{ f -> f.getName().equals('TCP_KEEPCOUNT') }) {
            Method getOptionMethod = Socket.getMethod('getOption', SocketOption)
            getOptionMethod.invoke(socket, ExtendedSocketOptions.getDeclaredField('TCP_KEEPCOUNT').get(null)) == 9
            getOptionMethod.invoke(socket, ExtendedSocketOptions.getDeclaredField('TCP_KEEPIDLE').get(null)) == 120
            getOptionMethod.invoke(socket, ExtendedSocketOptions.getDeclaredField('TCP_KEEPINTERVAL').get(null)) == 10
        }

        cleanup:
        socket?.close()
    }

    def 'should connect socket()'() {
        given:
        Socket socket = SocketFactory.default.createSocket()

        when:
<<<<<<< HEAD
        SocketStreamHelper.initialize(OPERATION_CONTEXT, socket, getPrimary().getSocketAddress(),
=======
        SocketStreamHelper.initialize(socket, getSocketAddresses(getPrimary(), new DefaultInetAddressResolver()).get(0),
>>>>>>> 75c00dac
                SocketSettings.builder().build(), SslSettings.builder().build())

        then:
        socket.isConnected()

        cleanup:
        socket?.close()
    }

    @IgnoreIf({ !ClusterFixture.sslSettings.enabled })
    def 'should enable host name verification if socket is an instance of SSLSocket'() {
        given:
        SSLSocket socket = SSLSocketFactory.default.createSocket()

        when:
<<<<<<< HEAD
        SocketStreamHelper.initialize(OPERATION_CONTEXT, socket, getPrimary().getSocketAddress(),
                SocketSettings.builder().build(), sslSettings)
=======
        SocketStreamHelper.initialize(socket, getSocketAddresses(getPrimary(), new DefaultInetAddressResolver()).get(0), SocketSettings.
                builder().build(), sslSettings)
>>>>>>> 75c00dac

        then:
        socket.getSSLParameters().endpointIdentificationAlgorithm == (sslSettings.invalidHostNameAllowed ? null : 'HTTPS')

        cleanup:
        socket?.close()

        where:
        sslSettings << [SslSettings.builder().enabled(true).build(),
                        SslSettings.builder().enabled(false).build(),
                        SslSettings.builder().enabled(true).invalidHostNameAllowed(true).build()]
    }

    @IgnoreIf({ !ClusterFixture.sslSettings.enabled })
    def 'should enable SNI if socket is an instance of SSLSocket'() {
        given:
        SSLSocket socket = SSLSocketFactory.default.createSocket()

        when:
<<<<<<< HEAD
        SocketStreamHelper.initialize(OPERATION_CONTEXT, socket, getPrimary().getSocketAddress(),
=======
        SocketStreamHelper.initialize(socket, getSocketAddresses(getPrimary(), new DefaultInetAddressResolver()).get(0),
>>>>>>> 75c00dac
                SocketSettings.builder().build(), sslSettings)

        then:
        socket.getSSLParameters().getServerNames() == [new SNIHostName(getPrimary().getHost())]

        cleanup:
        socket?.close()

        where:
        sslSettings << [SslSettings.builder().enabled(true).build(),
                        SslSettings.builder().enabled(false).build()]
    }

    def 'should throw MongoInternalException is ssl is enabled and the socket is not an instance of SSLSocket'() {
        given:
        Socket socket = SocketFactory.default.createSocket()

        when:
<<<<<<< HEAD
        SocketStreamHelper.initialize(OPERATION_CONTEXT, socket, getPrimary().getSocketAddress(), SocketSettings.builder().build(),
                SslSettings.builder().enabled(true).build())
=======
        SocketStreamHelper.initialize(socket, getSocketAddresses(getPrimary(), new DefaultInetAddressResolver()).get(0),
                SocketSettings.builder().build(), SslSettings.builder().enabled(true).build())
>>>>>>> 75c00dac

        then:
        thrown(MongoInternalException)

        cleanup:
        socket?.close()
    }
}<|MERGE_RESOLUTION|>--- conflicted
+++ resolved
@@ -46,11 +46,7 @@
                 .build()
 
         when:
-<<<<<<< HEAD
-        SocketStreamHelper.initialize(OPERATION_CONTEXT, socket, getPrimary().getSocketAddress(),
-=======
-        SocketStreamHelper.initialize(socket, getSocketAddresses(getPrimary(), new DefaultInetAddressResolver()).get(0),
->>>>>>> 75c00dac
+        SocketStreamHelper.initialize(OPERATION_CONTEXT, socket, getSocketAddresses(getPrimary(), new DefaultInetAddressResolver()).get(0),
                 socketSettings, SslSettings.builder().build())
 
         then:
@@ -75,11 +71,7 @@
         Socket socket = SocketFactory.default.createSocket()
 
         when:
-<<<<<<< HEAD
-        SocketStreamHelper.initialize(OPERATION_CONTEXT, socket, getPrimary().getSocketAddress(),
-=======
-        SocketStreamHelper.initialize(socket, getSocketAddresses(getPrimary(), new DefaultInetAddressResolver()).get(0),
->>>>>>> 75c00dac
+        SocketStreamHelper.initialize(OPERATION_CONTEXT, socket, getSocketAddresses(getPrimary(), new DefaultInetAddressResolver()).get(0),
                 SocketSettings.builder().build(), SslSettings.builder().build())
 
         then:
@@ -95,13 +87,8 @@
         SSLSocket socket = SSLSocketFactory.default.createSocket()
 
         when:
-<<<<<<< HEAD
-        SocketStreamHelper.initialize(OPERATION_CONTEXT, socket, getPrimary().getSocketAddress(),
+        SocketStreamHelper.initialize(OPERATION_CONTEXT, socket, getSocketAddresses(getPrimary(), new DefaultInetAddressResolver()).get(0),
                 SocketSettings.builder().build(), sslSettings)
-=======
-        SocketStreamHelper.initialize(socket, getSocketAddresses(getPrimary(), new DefaultInetAddressResolver()).get(0), SocketSettings.
-                builder().build(), sslSettings)
->>>>>>> 75c00dac
 
         then:
         socket.getSSLParameters().endpointIdentificationAlgorithm == (sslSettings.invalidHostNameAllowed ? null : 'HTTPS')
@@ -121,11 +108,7 @@
         SSLSocket socket = SSLSocketFactory.default.createSocket()
 
         when:
-<<<<<<< HEAD
-        SocketStreamHelper.initialize(OPERATION_CONTEXT, socket, getPrimary().getSocketAddress(),
-=======
-        SocketStreamHelper.initialize(socket, getSocketAddresses(getPrimary(), new DefaultInetAddressResolver()).get(0),
->>>>>>> 75c00dac
+        SocketStreamHelper.initialize(OPERATION_CONTEXT, socket, getSocketAddresses(getPrimary(), new DefaultInetAddressResolver()).get(0),
                 SocketSettings.builder().build(), sslSettings)
 
         then:
@@ -144,13 +127,8 @@
         Socket socket = SocketFactory.default.createSocket()
 
         when:
-<<<<<<< HEAD
-        SocketStreamHelper.initialize(OPERATION_CONTEXT, socket, getPrimary().getSocketAddress(), SocketSettings.builder().build(),
-                SslSettings.builder().enabled(true).build())
-=======
-        SocketStreamHelper.initialize(socket, getSocketAddresses(getPrimary(), new DefaultInetAddressResolver()).get(0),
+        SocketStreamHelper.initialize(OPERATION_CONTEXT, socket, getSocketAddresses(getPrimary(), new DefaultInetAddressResolver()).get(0),
                 SocketSettings.builder().build(), SslSettings.builder().enabled(true).build())
->>>>>>> 75c00dac
 
         then:
         thrown(MongoInternalException)
