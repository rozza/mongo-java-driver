/*
 * Copyright (c) 2008-2014 MongoDB, Inc.
 *
 * Licensed under the Apache License, Version 2.0 (the "License");
 * you may not use this file except in compliance with the License.
 * You may obtain a copy of the License at
 *
 *   http://www.apache.org/licenses/LICENSE-2.0
 *
 * Unless required by applicable law or agreed to in writing, software
 * distributed under the License is distributed on an "AS IS" BASIS,
 * WITHOUT WARRANTIES OR CONDITIONS OF ANY KIND, either express or implied.
 * See the License for the specific language governing permissions and
 * limitations under the License.
 */

package com.mongodb.connection;

<<<<<<< HEAD
=======
import com.mongodb.MongoException;
import com.mongodb.async.MongoFuture;
>>>>>>> c511c4da
import com.mongodb.async.SingleResultCallback;
import org.bson.ByteBuf;

import java.util.List;
import java.util.concurrent.TimeUnit;

public class TestConnectionPool implements ConnectionPool {

    private final MongoException exceptionToThrow;

    public TestConnectionPool() {
        exceptionToThrow = null;
    }

    public TestConnectionPool(final MongoException exceptionToThrow) {
        this.exceptionToThrow = exceptionToThrow;
    }

    @Override
    public InternalConnection get() {
        return new InternalConnection() {
            @Override
            public ByteBuf getBuffer(final int capacity) {
                throw new UnsupportedOperationException("Not implemented yet!");
            }

            @Override
            public void sendMessage(final List<ByteBuf> byteBuffers, final int lastRequestId) {
                throw new UnsupportedOperationException("Not implemented yet!");
            }

            @Override
            public ResponseBuffers receiveMessage(final int responseTo) {
                throw new UnsupportedOperationException("Not implemented yet!");
            }

            @Override
            public void sendMessageAsync(final List<ByteBuf> byteBuffers, final int lastRequestId,
                                         final SingleResultCallback<Void> callback) {
                throw new UnsupportedOperationException("Not implemented yet!");
            }

            @Override
            public void receiveMessageAsync(final int responseTo, final SingleResultCallback<ResponseBuffers> callback) {
                throw new UnsupportedOperationException("Not implemented yet!");
            }

            @Override
            public ConnectionDescription getDescription() {
                throw new UnsupportedOperationException("Not implemented yet");
            }

            @Override
            public void open() {
                throw new UnsupportedOperationException("Not implemented yet");
            }

            @Override
            public void openAsync(final SingleResultCallback<Void> callback) {
                callback.onResult(null, new UnsupportedOperationException("Not implemented yet"));
            }

            @Override
            public void close() {
                throw new UnsupportedOperationException("Not implemented yet!");
            }

            @Override
            public boolean opened() {
                throw new UnsupportedOperationException("Not implemented yet!");
            }

            @Override
            public boolean isClosed() {
                throw new UnsupportedOperationException("Not implemented yet!");
            }
        };
    }

    @Override
    public InternalConnection get(final long timeout, final TimeUnit timeUnit) {
        if (exceptionToThrow != null) {
            throw exceptionToThrow;
        }

        return get();
    }

    @Override
    public void getAsync(final SingleResultCallback<InternalConnection> callback) {
        if (exceptionToThrow != null) {
            callback.onResult(null, exceptionToThrow);
        } else {
            callback.onResult(get(), null);
        }
    }

    @Override
    public void invalidate() {
    }

    @Override
    public void close() {
    }
}<|MERGE_RESOLUTION|>--- conflicted
+++ resolved
@@ -16,11 +16,7 @@
 
 package com.mongodb.connection;
 
-<<<<<<< HEAD
-=======
 import com.mongodb.MongoException;
-import com.mongodb.async.MongoFuture;
->>>>>>> c511c4da
 import com.mongodb.async.SingleResultCallback;
 import org.bson.ByteBuf;
 
@@ -105,7 +101,6 @@
         if (exceptionToThrow != null) {
             throw exceptionToThrow;
         }
-
         return get();
     }
 
