/*
 * Copyright (c) 2008 - 2013 10gen, Inc. <http://10gen.com>
 *
 * Licensed under the Apache License, Version 2.0 (the "License");
 * you may not use this file except in compliance with the License.
 * You may obtain a copy of the License at
 * 
 *   http://www.apache.org/licenses/LICENSE-2.0
 *
 * Unless required by applicable law or agreed to in writing, software
 * distributed under the License is distributed on an "AS IS" BASIS,
 * WITHOUT WARRANTIES OR CONDITIONS OF ANY KIND, either express or implied.
 * See the License for the specific language governing permissions and
 * limitations under the License.
 *
 */

package org.mongodb.impl;

import org.mongodb.Document;
import org.mongodb.MongoClientOptions;
import org.mongodb.MongoCursorNotFoundException;
import org.mongodb.MongoNamespace;
import org.mongodb.MongoQueryFailureException;
import org.mongodb.ServerAddress;
import org.mongodb.WriteConcern;
import org.mongodb.async.SingleResultCallback;
import org.mongodb.command.GetLastError;
import org.mongodb.command.MongoCommandFailureException;
import org.mongodb.io.BufferPool;
import org.mongodb.io.MongoGateway;
import org.mongodb.io.PooledByteBufferOutputBuffer;
import org.mongodb.io.ResponseBuffers;
import org.mongodb.operation.MongoGetMore;
import org.mongodb.command.MongoCommand;
import org.mongodb.operation.MongoFind;
import org.mongodb.operation.MongoInsert;
import org.mongodb.operation.MongoKillCursor;
import org.mongodb.operation.MongoRemove;
import org.mongodb.operation.MongoReplace;
import org.mongodb.operation.MongoUpdate;
import org.mongodb.pool.SimplePool;
import org.mongodb.protocol.MongoCommandMessage;
import org.mongodb.protocol.MongoDeleteMessage;
import org.mongodb.protocol.MongoGetMoreMessage;
import org.mongodb.protocol.MongoInsertMessage;
import org.mongodb.protocol.MongoKillCursorsMessage;
import org.mongodb.protocol.MongoQueryMessage;
import org.mongodb.protocol.MongoReplaceMessage;
import org.mongodb.protocol.MongoReplyMessage;
import org.mongodb.protocol.MongoRequestMessage;
import org.mongodb.protocol.MongoUpdateMessage;
import org.mongodb.result.CommandResult;
import org.mongodb.result.QueryResult;
import org.mongodb.result.ServerCursor;
import org.mongodb.result.WriteResult;
import org.mongodb.Decoder;
import org.mongodb.Encoder;
import org.mongodb.Codec;
import org.mongodb.codecs.DocumentCodec;

import java.nio.ByteBuffer;
import java.util.Arrays;
import java.util.List;
import java.util.concurrent.Future;

final class SingleChannelSyncMongoConnector implements MongoPoolableConnector {
    private final BufferPool<ByteBuffer> bufferPool;
    private final MongoClientOptions options;
    private final SimplePool<MongoPoolableConnector> channelPool;
    private MongoGateway channel;

    SingleChannelSyncMongoConnector(final ServerAddress serverAddress, final SimplePool<MongoPoolableConnector> channelPool,
                                    final BufferPool<ByteBuffer> bufferPool, final MongoClientOptions options) {
        this.channelPool = channelPool;
        this.bufferPool = bufferPool;
        this.options = options;
        this.channel = MongoGateway.create(serverAddress, bufferPool, options);
    }

    @Override
    public CommandResult command(final String database, final MongoCommand commandOperation, final Codec<Document> codec) {
        commandOperation.readPreferenceIfAbsent(options.getReadPreference());
        final PooledByteBufferOutputBuffer buffer = new PooledByteBufferOutputBuffer(bufferPool);
        try {
            final MongoCommandMessage message = new MongoCommandMessage(database + ".$cmd", commandOperation,
                    withDocumentEncoder(codec));
            message.encode(buffer);
            final ResponseBuffers responseBuffers = channel.sendAndReceiveMessage(buffer);
            try {
                MongoReplyMessage<Document> replyMessage = new MongoReplyMessage<Document>(responseBuffers, codec);
                return createCommandResult(commandOperation, replyMessage);
            } finally {
                responseBuffers.close();
            }
        } finally {
            buffer.close();
        }
    }

    private CommandResult createCommandResult(final MongoCommand commandOperation, final MongoReplyMessage<Document> replyMessage) {
        CommandResult commandResult = new CommandResult(commandOperation.toDocument(), channel.getAddress(),
                replyMessage.getDocuments().get(0), replyMessage.getElapsedNanoseconds());
        if (!commandResult.isOk()) {
            throw new MongoCommandFailureException(commandResult);
        }

        return commandResult;
    }

    @Override
    public <T> QueryResult<T> query(final MongoNamespace namespace, final MongoFind find,
                                    final Encoder<Document> queryEncoder, final Decoder<T> resultDecoder) {
        find.readPreferenceIfAbsent(options.getReadPreference());
        final PooledByteBufferOutputBuffer buffer = new PooledByteBufferOutputBuffer(bufferPool);
        try {
            final MongoQueryMessage message = new MongoQueryMessage(namespace.getFullName(), find, withDocumentEncoder(queryEncoder));
            message.encode(buffer);

            final ResponseBuffers responseBuffers = channel.sendAndReceiveMessage(buffer);
            try {
                if (responseBuffers.getReplyHeader().isQueryFailure()) {
                    final Document errorDocument =
                            new MongoReplyMessage<Document>(responseBuffers, withDocumentSerializer(null)).getDocuments().get(0);
                    throw new MongoQueryFailureException(channel.getAddress(), errorDocument);
                }
                final MongoReplyMessage<T> replyMessage = new MongoReplyMessage<T>(responseBuffers, resultDecoder);
                return new QueryResult<T>(replyMessage, channel.getAddress());
            } finally {
                responseBuffers.close();
            }
        } finally {
            buffer.close();
        }
    }

    @Override
<<<<<<< HEAD
    public <T> QueryResult<T> getMore(final MongoNamespace namespace, final GetMore getMore,
                                      final Decoder<T> resultDecoder) {
=======
    public <T> QueryResult<T> getMore(final MongoNamespace namespace, final MongoGetMore getMore,
                                      final Serializer<T> resultSerializer) {
>>>>>>> 7c9c613f
        final PooledByteBufferOutputBuffer buffer = new PooledByteBufferOutputBuffer(bufferPool);
        try {
            final MongoGetMoreMessage message = new MongoGetMoreMessage(namespace.getFullName(), getMore);
            message.encode(buffer);
            final ResponseBuffers responseBuffers = channel.sendAndReceiveMessage(buffer);
            try {
                if (responseBuffers.getReplyHeader().isCursorNotFound()) {
                    throw new MongoCursorNotFoundException(new ServerCursor(message.getCursorId(), channel.getAddress()));
                }

                final MongoReplyMessage<T> replyMessage = new MongoReplyMessage<T>(responseBuffers, resultDecoder);
                return new QueryResult<T>(replyMessage, channel.getAddress());
            } finally {
                responseBuffers.close();
            }
        } finally {
            buffer.close();
        }
    }

    @Override
    public <T> WriteResult insert(final MongoNamespace namespace, final MongoInsert<T> insert,
                                  final Encoder<T> encoder) {
        insert.writeConcernIfAbsent(options.getWriteConcern());
        final MongoInsertMessage<T> insertMessage = new MongoInsertMessage<T>(namespace.getFullName(), insert, encoder);
        return new WriteResult(insert, sendWriteMessage(namespace, insertMessage, insert.getWriteConcern()));
    }

    @Override
    public WriteResult update(final MongoNamespace namespace, final MongoUpdate update,
                              final Encoder<Document> queryEncoder) {
        update.writeConcernIfAbsent(options.getWriteConcern());
        final MongoUpdateMessage message = new MongoUpdateMessage(namespace.getFullName(), update, withDocumentEncoder(queryEncoder));
        return new WriteResult(update, sendWriteMessage(namespace, message, update.getWriteConcern()));
    }

    @Override
    public <T> WriteResult replace(final MongoNamespace namespace, final MongoReplace<T> replace,
                                   final Encoder<Document> queryEncoder, final Encoder<T> encoder) {
        replace.writeConcernIfAbsent(options.getWriteConcern());
        final MongoReplaceMessage<T> message = new MongoReplaceMessage<T>(namespace.getFullName(), replace,
                withDocumentEncoder(queryEncoder), encoder);
        return new WriteResult(replace, sendWriteMessage(namespace, message, replace.getWriteConcern()));
    }

    @Override
    public WriteResult remove(final MongoNamespace namespace, final MongoRemove remove,
                              final Encoder<Document> queryEncoder) {
        remove.writeConcernIfAbsent(options.getWriteConcern());
        final MongoDeleteMessage message = new MongoDeleteMessage(namespace.getFullName(), remove,
                withDocumentEncoder(queryEncoder));
        return new WriteResult(remove, sendWriteMessage(namespace, message, remove.getWriteConcern()));
    }

    @Override
    public void killCursors(final MongoKillCursor killCursor) {
        final PooledByteBufferOutputBuffer buffer = new PooledByteBufferOutputBuffer(bufferPool);
        try {
            final MongoKillCursorsMessage message = new MongoKillCursorsMessage(killCursor);
            message.encode(buffer);
            channel.sendMessage(buffer);
        } finally {
            buffer.close();
        }
    }

    @Override
    public void close() {
        if (channel != null) {
            channel.close();
            channel = null;
        }
    }

    @Override
    public void release() {
        if (channel == null) {
            throw new IllegalStateException("Can not release a channel that's already closed");
        }
        if (channelPool == null) {
            throw new IllegalStateException("Can not release a channel not associated with a pool");
        }

        channelPool.done(this);
    }

    @Override
    public List<ServerAddress> getServerAddressList() {
        return Arrays.asList(channel.getAddress());
    }

    private Codec<Document> withDocumentSerializer(final Codec<Document> codec) {
        if (codec != null) {
            return codec;
        }
        return new DocumentCodec(options.getPrimitiveCodecs());
    }

    private Encoder<Document> withDocumentEncoder(final Encoder<Document> encoder) {
        if (encoder != null) {
            return encoder;
        }
        return new DocumentCodec(options.getPrimitiveCodecs());
    }

    private CommandResult sendWriteMessage(final MongoNamespace namespace, final MongoRequestMessage writeMessage,
                                           final WriteConcern writeConcern) {
        PooledByteBufferOutputBuffer buffer = new PooledByteBufferOutputBuffer(bufferPool);
        try {
            writeMessage.encode(buffer);
            if (writeConcern.callGetLastError()) {
                final GetLastError getLastError = new GetLastError(writeConcern);
                final DocumentCodec codec = new DocumentCodec(options.getPrimitiveCodecs());
                MongoCommandMessage getLastErrorMessage = new MongoCommandMessage(namespace.getDatabaseName() + ".$cmd", getLastError,
                        codec);
                getLastErrorMessage.encode(buffer);
                ResponseBuffers responseBuffers = channel.sendAndReceiveMessage(buffer);
                try {
                    return getLastError.parseGetLastErrorResponse(createCommandResult(getLastError,
                            new MongoReplyMessage<Document>(responseBuffers, codec)));
                } finally {
                    responseBuffers.close();
                }
            }
            else {
                channel.sendMessage(buffer);
                return null;
            }
        } finally {
            buffer.close();
        }
    }

    @Override
    public Future<CommandResult> asyncCommand(final String database, final MongoCommand commandOperation,
                                              final Codec<Document> codec) {
        throw new UnsupportedOperationException();
    }

    @Override
    public void asyncCommand(final String database, final MongoCommand commandOperation,
                             final Codec<Document> codec, final SingleResultCallback<CommandResult> callback) {
        throw new UnsupportedOperationException();
    }

    @Override
    public <T> Future<QueryResult<T>> asyncQuery(final MongoNamespace namespace, final MongoFind find,
                                                 final Encoder<Document> queryEncoder, final Decoder<T> resultDecoder) {
        throw new UnsupportedOperationException();
    }

    @Override
    public <T> void asyncQuery(final MongoNamespace namespace, final MongoFind find, final Encoder<Document> queryEncoder,
                               final Decoder<T> resultDecoder, final SingleResultCallback<QueryResult<T>> callback) {
        throw new UnsupportedOperationException();
    }

    @Override
<<<<<<< HEAD
    public <T> Future<QueryResult<T>> asyncGetMore(final MongoNamespace namespace, final GetMore getMore,
                                                   final Decoder<T> resultDecoder) {
=======
    public <T> Future<QueryResult<T>> asyncGetMore(final MongoNamespace namespace, final MongoGetMore getMore,
                                                   final Serializer<T> resultSerializer) {
>>>>>>> 7c9c613f
        throw new UnsupportedOperationException();
    }

    @Override
<<<<<<< HEAD
    public <T> void asyncGetMore(final MongoNamespace namespace, final GetMore getMore, final Decoder<T> resultDecoder,
=======
    public <T> void asyncGetMore(final MongoNamespace namespace, final MongoGetMore getMore, final Serializer<T> resultSerializer,
>>>>>>> 7c9c613f
                                 final SingleResultCallback<QueryResult<T>> callback) {
        throw new UnsupportedOperationException();
    }

    @Override
    public <T> Future<WriteResult> asyncInsert(final MongoNamespace namespace, final MongoInsert<T> insert,
                                               final Encoder<T> encoder) {
        throw new UnsupportedOperationException();
    }

    @Override
    public <T> void asyncInsert(final MongoNamespace namespace, final MongoInsert<T> insert, final Encoder<T> encoder,
                                final SingleResultCallback<WriteResult> callback) {
        throw new UnsupportedOperationException();
    }

    @Override
    public Future<WriteResult> asyncUpdate(final MongoNamespace namespace, final MongoUpdate update,
                                           final Encoder<Document> queryEncoder) {
        throw new UnsupportedOperationException();
    }

    @Override
    public void asyncUpdate(final MongoNamespace namespace, final MongoUpdate update, final Encoder<Document> queryEncoder,
                            final SingleResultCallback<WriteResult> callback) {
        throw new UnsupportedOperationException();
    }

    @Override
    public <T> Future<WriteResult> asyncReplace(final MongoNamespace namespace, final MongoReplace<T> replace,
                                                final Encoder<Document> queryEncoder, final Encoder<T> encoder) {
        throw new UnsupportedOperationException();
    }

    @Override
    public <T> void asyncReplace(final MongoNamespace namespace, final MongoReplace<T> replace,
                                 final Encoder<Document> queryEncoder, final Encoder<T> encoder,
                                 final SingleResultCallback<WriteResult> callback) {
        throw new UnsupportedOperationException();
    }

    @Override
    public Future<WriteResult> asyncRemove(final MongoNamespace namespace, final MongoRemove remove,
                                           final Encoder<Document> queryEncoder) {
        throw new UnsupportedOperationException();
    }

    @Override
    public void asyncRemove(final MongoNamespace namespace, final MongoRemove remove, final Encoder<Document> queryEncoder,
                            final SingleResultCallback<WriteResult> callback) {
        throw new UnsupportedOperationException();
    }
}<|MERGE_RESOLUTION|>--- conflicted
+++ resolved
@@ -135,13 +135,8 @@
     }
 
     @Override
-<<<<<<< HEAD
-    public <T> QueryResult<T> getMore(final MongoNamespace namespace, final GetMore getMore,
+    public <T> QueryResult<T> getMore(final MongoNamespace namespace, final MongoGetMore getMore,
                                       final Decoder<T> resultDecoder) {
-=======
-    public <T> QueryResult<T> getMore(final MongoNamespace namespace, final MongoGetMore getMore,
-                                      final Serializer<T> resultSerializer) {
->>>>>>> 7c9c613f
         final PooledByteBufferOutputBuffer buffer = new PooledByteBufferOutputBuffer(bufferPool);
         try {
             final MongoGetMoreMessage message = new MongoGetMoreMessage(namespace.getFullName(), getMore);
@@ -300,22 +295,13 @@
     }
 
     @Override
-<<<<<<< HEAD
-    public <T> Future<QueryResult<T>> asyncGetMore(final MongoNamespace namespace, final GetMore getMore,
+    public <T> Future<QueryResult<T>> asyncGetMore(final MongoNamespace namespace, final MongoGetMore getMore,
                                                    final Decoder<T> resultDecoder) {
-=======
-    public <T> Future<QueryResult<T>> asyncGetMore(final MongoNamespace namespace, final MongoGetMore getMore,
-                                                   final Serializer<T> resultSerializer) {
->>>>>>> 7c9c613f
-        throw new UnsupportedOperationException();
-    }
-
-    @Override
-<<<<<<< HEAD
-    public <T> void asyncGetMore(final MongoNamespace namespace, final GetMore getMore, final Decoder<T> resultDecoder,
-=======
-    public <T> void asyncGetMore(final MongoNamespace namespace, final MongoGetMore getMore, final Serializer<T> resultSerializer,
->>>>>>> 7c9c613f
+        throw new UnsupportedOperationException();
+    }
+
+    @Override
+    public <T> void asyncGetMore(final MongoNamespace namespace, final MongoGetMore getMore, final Decoder<T> resultDecoder,
                                  final SingleResultCallback<QueryResult<T>> callback) {
         throw new UnsupportedOperationException();
     }
