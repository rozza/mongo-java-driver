--- conflicted
+++ resolved
@@ -19,14 +19,6 @@
 import org.bson.types.Document;
 import org.junit.Before;
 import org.junit.Test;
-<<<<<<< HEAD
-=======
-import org.junit.runner.RunWith;
-import org.junit.runners.JUnit4;
-import org.mongodb.impl.SingleServerMongoClient;
-import org.mongodb.operation.MongoFind;
-import org.mongodb.operation.MongoInsert;
->>>>>>> ff5bd7f1
 
 import java.util.ArrayList;
 import java.util.List;
@@ -36,41 +28,19 @@
 import static org.junit.Assert.assertFalse;
 import static org.junit.Assert.fail;
 
-<<<<<<< HEAD
 public class MongoCursorTest extends MongoClientTestBase {
-=======
-@RunWith(JUnit4.class)
-public class MongoCursorTest {
-    // TODO: this is untenable, and copied code as well
-    private static SingleServerMongoClient mongoClient;
-    private static final String DB_NAME = "MongoCollectionTest";
-    private static MongoDatabase mongoDatabase;
-
-    @BeforeClass
-    public static void setUpClass() throws UnknownHostException {
-        mongoClient = new SingleServerMongoClient(new ServerAddress());
-        mongoDatabase = mongoClient.getDatabase(DB_NAME);
-        mongoDatabase.admin().drop();
-    }
-
-    @AfterClass
-    public static void tearDownClass() {
-        mongoClient.close();
-    }
-
->>>>>>> ff5bd7f1
     @Before
     public void before() {
         super.before();
         for (int i = 0; i < 10; i++) {
-            collection.insert(new Document("_id", i));
+            getCollection().insert(new Document("_id", i));
         }
     }
 
 
     @Test
     public void testNormalLoopWithGetMore() {
-        MongoCursor<Document> cursor = collection.sort(new SortCriteriaDocument("_id", 1)).batchSize(2).all();
+        MongoCursor<Document> cursor = getCollection().sort(new SortCriteriaDocument("_id", 1)).batchSize(2).all();
         try {
             int i = 0;
             while (cursor.hasNext()) {
@@ -86,7 +56,7 @@
 
     @Test
     public void testNextWithoutHasNextWithGetMore() {
-        MongoCursor<Document> cursor = collection.sort(new SortCriteriaDocument("_id", 1)).batchSize(2).all();
+        MongoCursor<Document> cursor = getCollection().sort(new SortCriteriaDocument("_id", 1)).batchSize(2).all();
         try {
             for (int i = 0; i < 10; i++) {
                 Document cur = cursor.next();
@@ -109,13 +79,13 @@
     @Test
     public void testLimit() {
         List<Document> list = new ArrayList<Document>();
-        collection.limit(4).into(list);
+        getCollection().limit(4).into(list);
         assertEquals(4, list.size());
     }
 
     @Test
     public void testClose() {
-        MongoCursor<Document> cursor = collection.all();
+        MongoCursor<Document> cursor = getCollection().all();
 
         cursor.next();
         cursor.close();
