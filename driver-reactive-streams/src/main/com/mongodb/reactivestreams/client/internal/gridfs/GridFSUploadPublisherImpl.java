/*
 * Copyright 2008-present MongoDB, Inc.
 *
 * Licensed under the Apache License, Version 2.0 (the "License");
 * you may not use this file except in compliance with the License.
 * You may obtain a copy of the License at
 *
 *    http://www.apache.org/licenses/LICENSE-2.0
 *
 * Unless required by applicable law or agreed to in writing, software
 * distributed under the License is distributed on an "AS IS" BASIS,
 * WITHOUT WARRANTIES OR CONDITIONS OF ANY KIND, either express or implied.
 * See the License for the specific language governing permissions and
 * limitations under the License.
 */

package com.mongodb.reactivestreams.client.internal.gridfs;

import com.mongodb.MongoGridFSException;
import com.mongodb.MongoOperationTimeoutException;
import com.mongodb.client.gridfs.model.GridFSFile;
import com.mongodb.client.result.DeleteResult;
import com.mongodb.client.result.InsertOneResult;
import com.mongodb.internal.TimeoutContext;
import com.mongodb.internal.time.Timeout;
import com.mongodb.lang.Nullable;
import com.mongodb.reactivestreams.client.ClientSession;
import com.mongodb.reactivestreams.client.MongoCollection;
import com.mongodb.reactivestreams.client.gridfs.GridFSUploadPublisher;
import org.bson.BsonValue;
import org.bson.Document;
import org.bson.types.Binary;
import org.bson.types.ObjectId;
import org.reactivestreams.Publisher;
import org.reactivestreams.Subscriber;
import reactor.core.publisher.Flux;
import reactor.core.publisher.Mono;

import java.nio.ByteBuffer;
import java.util.Date;
import java.util.Map;
import java.util.concurrent.atomic.AtomicBoolean;
import java.util.concurrent.atomic.AtomicInteger;
import java.util.concurrent.atomic.AtomicLong;
import java.util.function.Function;

import static com.mongodb.ReadPreference.primary;
import static com.mongodb.assertions.Assertions.notNull;
import static com.mongodb.reactivestreams.client.internal.TimeoutHelper.collectionWithTimeout;
import static com.mongodb.reactivestreams.client.internal.TimeoutHelper.collectionWithTimeoutDeferred;
import static java.time.Duration.ofMillis;
import static java.util.concurrent.TimeUnit.MILLISECONDS;


/**
 * <p>This class is not part of the public API and may be removed or changed at any time</p>
 */
public final class GridFSUploadPublisherImpl implements GridFSUploadPublisher<Void> {

    private static final String TIMEOUT_ERROR_MESSAGE = "Saving chunks exceeded the timeout limit.";
    private static final Document PROJECTION = new Document("_id", 1);
    private static final Document FILES_INDEX = new Document("filename", 1).append("uploadDate", 1);
    private static final Document CHUNKS_INDEX = new Document("files_id", 1).append("n", 1);
    private final ClientSession clientSession;
    private final MongoCollection<GridFSFile> filesCollection;
    private final MongoCollection<Document> chunksCollection;
    private final BsonValue fileId;
    private final String filename;
    private final int chunkSizeBytes;
    private final Document metadata;
    private final Publisher<ByteBuffer> source;
    @Nullable
    private final Long timeoutMs;

    public GridFSUploadPublisherImpl(@Nullable final ClientSession clientSession,
                                     final MongoCollection<GridFSFile> filesCollection,
                                     final MongoCollection<Document> chunksCollection,
                                     final BsonValue fileId,
                                     final String filename,
                                     final int chunkSizeBytes,
                                     @Nullable final Document metadata,
                                     final Publisher<ByteBuffer> source) {
        this.clientSession = clientSession;
        this.filesCollection = notNull("files collection", filesCollection);
        this.chunksCollection = notNull("chunks collection", chunksCollection);
        this.fileId = notNull("File Id", fileId);
        this.filename = notNull("filename", filename);
        this.chunkSizeBytes = chunkSizeBytes;
        this.metadata = metadata;
        this.source = source;
        this.timeoutMs = filesCollection.getTimeout(MILLISECONDS);
    }

    @Override
    public ObjectId getObjectId() {
        if (!fileId.isObjectId()) {
            throw new MongoGridFSException("Custom id type used for this GridFS upload stream");
        }
        return fileId.asObjectId().getValue();
    }

    @Override
    public BsonValue getId() {
        return fileId;
    }

    @Override
    public void subscribe(final Subscriber<? super Void> s) {
        Mono.defer(() -> {
            AtomicBoolean terminated = new AtomicBoolean(false);
<<<<<<< HEAD
            sink.onCancel(() -> createCancellationMono(terminated).contextWrite(sink.contextView()).subscribe());

            Consumer<Throwable> errorHandler = e -> createCancellationMono(terminated)
                    .contextWrite(sink.contextView())
                    .doOnError(i -> sink.error(e))
                    .doOnSuccess(i -> sink.error(e))
                    .subscribe();

            Consumer<Long> saveFileDataMono = l -> createSaveFileDataMono(terminated, l)
                    .contextWrite(sink.contextView())
                    .doOnError(errorHandler)
                    .doOnSuccess(i -> sink.success())
                    .subscribe();

            Consumer<Void> saveChunksMono = i -> createSaveChunksMono(terminated)
                    .contextWrite(sink.contextView())
                    .doOnError(errorHandler)
                    .doOnSuccess(saveFileDataMono)
                    .subscribe();

            createCheckAndCreateIndexesMono()
                    .contextWrite(sink.contextView())
                    .doOnError(errorHandler)
                    .doOnSuccess(saveChunksMono)
                    .subscribe();
        })
       .subscribe(s);
=======
            Timeout timeout = TimeoutContext.startTimeout(timeoutMs);
            return createCheckAndCreateIndexesMono(timeout)
                    .then(createSaveChunksMono(terminated, timeout))
                    .flatMap(lengthInBytes -> createSaveFileDataMono(terminated, lengthInBytes, timeout))
                    .onErrorResume(originalError ->
                            createCancellationMono(terminated, timeout)
                                    .onErrorMap(cancellationError -> {
                                        // Timeout exception might occur during cancellation. It gets suppressed.
                                        originalError.addSuppressed(cancellationError);
                                        return originalError;
                                    })
                                    .then(Mono.error(originalError)))
                    .doOnCancel(() -> createCancellationMono(terminated, timeout).subscribe())
                    .then();
        }).subscribe(s);
>>>>>>> a461dbab
    }

    public GridFSUploadPublisher<ObjectId> withObjectId() {
        GridFSUploadPublisherImpl wrapped = this;
        return new GridFSUploadPublisher<ObjectId>() {

            @Override
            public ObjectId getObjectId() {
                return wrapped.getObjectId();
            }

            @Override
            public BsonValue getId() {
                return wrapped.getId();
            }

            @Override
            public void subscribe(final Subscriber<? super ObjectId> subscriber) {
                Mono.from(wrapped)
                        .thenReturn(getObjectId())
                .subscribe(subscriber);
            }
        };
    }

    private Mono<Void> createCheckAndCreateIndexesMono(@Nullable final Timeout timeout) {
        AtomicBoolean collectionExists = new AtomicBoolean(false);
        return Mono.create(sink -> findAllInCollection(filesCollection, timeout).subscribe(
                        d -> collectionExists.set(true),
                        sink::error,
                        () -> {
                            if (collectionExists.get()) {
                                sink.success();
                            } else {
<<<<<<< HEAD
                                checkAndCreateIndex(filesCollection.withReadPreference(primary()), FILES_INDEX)
                                        .contextWrite(sink.contextView())
                                        .doOnError(sink::error)
                                        .doOnSuccess(i -> {
                                            checkAndCreateIndex(chunksCollection.withReadPreference(primary()), CHUNKS_INDEX)
                                                    .doOnError(sink::error)
                                                    .doOnSuccess(sink::success)
                                                    .subscribe();
                                        })
                                        .subscribe();
=======
                                checkAndCreateIndex(filesCollection.withReadPreference(primary()), FILES_INDEX, timeout)
                                        .doOnSuccess(i -> checkAndCreateIndex(chunksCollection.withReadPreference(primary()), CHUNKS_INDEX, timeout)
                                                .subscribe(unused -> {}, sink::error, sink::success))
                                        .subscribe(unused -> {}, sink::error);
>>>>>>> a461dbab
                            }
                        })
        );
    }

    private Mono<Document> findAllInCollection(final MongoCollection<GridFSFile> collection, @Nullable final Timeout timeout) {
        return collectionWithTimeoutDeferred(collection
                .withDocumentClass(Document.class)
                .withReadPreference(primary()), timeout)
                .flatMap(wrappedCollection -> {
                    if (clientSession != null) {
                        return Mono.from(wrappedCollection.find(clientSession)
                                .projection(PROJECTION)
                                .first());
                    } else {
                        return Mono.from(wrappedCollection.find()
                                .projection(PROJECTION)
                                .first());
                    }
                });
    }

    private <T> Mono<Boolean> hasIndex(final MongoCollection<T> collection, final Document index, @Nullable final Timeout timeout) {
        return collectionWithTimeoutDeferred(collection, timeout)
                .map(wrappedCollection -> {
                    if (clientSession != null) {
                        return wrappedCollection.listIndexes(clientSession);
                    } else {
                        return wrappedCollection.listIndexes();
                    }
                }).flatMapMany(Flux::from)
                .collectList()
                .map(indexes -> {
                    boolean hasIndex = false;
                    for (Document result : indexes) {
                        Document indexDoc = result.get("key", new Document());
                        for (final Map.Entry<String, Object> entry : indexDoc.entrySet()) {
                            if (entry.getValue() instanceof Number) {
                                entry.setValue(((Number) entry.getValue()).intValue());
                            }
                        }
                        if (indexDoc.equals(index)) {
                            hasIndex = true;
                            break;
                        }
                    }
                    return hasIndex;
                });
    }

    private <T> Mono<Void> checkAndCreateIndex(final MongoCollection<T> collection, final Document index, @Nullable final Timeout timeout) {
        return hasIndex(collection, index, timeout).flatMap(hasIndex -> {
            if (!hasIndex) {
                return createIndexMono(collection, index, timeout).flatMap(s -> Mono.empty());
            } else {
                return Mono.empty();
            }
        });
    }

    private <T> Mono<String> createIndexMono(final MongoCollection<T> collection, final Document index, @Nullable final Timeout timeout) {
        return collectionWithTimeoutDeferred(collection, timeout).flatMap(wrappedCollection ->
             Mono.from(clientSession == null ? wrappedCollection.createIndex(index) : wrappedCollection.createIndex(clientSession, index))
        );
    }

    private Mono<Long> createSaveChunksMono(final AtomicBoolean terminated, @Nullable final Timeout timeout) {
        return Mono.create(sink -> {
            AtomicLong lengthInBytes = new AtomicLong(0);
            AtomicInteger chunkIndex = new AtomicInteger(0);
            new ResizingByteBufferFlux(source, chunkSizeBytes)
<<<<<<< HEAD
                    .contextWrite(sink.contextView())
=======
                    .takeUntilOther(createMonoTimer(timeout))
>>>>>>> a461dbab
                    .flatMap((Function<ByteBuffer, Publisher<InsertOneResult>>) byteBuffer -> {
                        if (terminated.get()) {
                            return Mono.empty();
                        }
                        byte[] byteArray = new byte[byteBuffer.remaining()];
                        if (byteBuffer.hasArray()) {
                            System.arraycopy(byteBuffer.array(), byteBuffer.position(), byteArray, 0, byteBuffer.remaining());
                        } else {
                            byteBuffer.mark();
                            byteBuffer.get(byteArray);
                            byteBuffer.reset();
                        }
                        Binary data = new Binary(byteArray);
                        lengthInBytes.addAndGet(data.length());

                        Document chunkDocument = new Document("files_id", fileId)
                                .append("n", chunkIndex.getAndIncrement())
                                .append("data", data);

<<<<<<< HEAD
                        Mono<InsertOneResult> insertMono = clientSession == null
                                ? Mono.from(chunksCollection.insertOne(chunkDocument))
                                : Mono.from(chunksCollection.insertOne(clientSession, chunkDocument));
                        return insertMono.contextWrite(sink.contextView());
=======
                        if (clientSession == null) {
                            return collectionWithTimeout(chunksCollection, timeout, TIMEOUT_ERROR_MESSAGE).insertOne(chunkDocument);
                        } else {
                            return collectionWithTimeout(chunksCollection, timeout, TIMEOUT_ERROR_MESSAGE).insertOne(clientSession,
                                    chunkDocument);
                        }

>>>>>>> a461dbab
                    })
                    .subscribe(null, sink::error, () -> sink.success(lengthInBytes.get()));
        });
    }

    /**
     * Creates a Mono that emits a {@link MongoOperationTimeoutException} after the specified timeout.
     *
     * @param timeout - remaining timeout.
     * @return Mono that emits a {@link MongoOperationTimeoutException}.
     */
    private static Mono<MongoOperationTimeoutException> createMonoTimer(final @Nullable Timeout timeout) {
        return Timeout.nullAsInfinite(timeout).call(MILLISECONDS,
                () -> Mono.never(),
                (ms) -> Mono.delay(ofMillis(ms)).then(createTimeoutMonoError()),
                () -> createTimeoutMonoError());
    }

    private static Mono<MongoOperationTimeoutException> createTimeoutMonoError() {
        return Mono.error(TimeoutContext.createMongoTimeoutException(
                "GridFS waiting for data from the source Publisher exceeded the timeout limit."));
    }

    private Mono<InsertOneResult> createSaveFileDataMono(final AtomicBoolean terminated,
                                                         final long lengthInBytes,
                                                         @Nullable final Timeout timeout) {
        Mono<MongoCollection<GridFSFile>> filesCollectionMono = collectionWithTimeoutDeferred(filesCollection, timeout);
        if (terminated.compareAndSet(false, true)) {
            GridFSFile gridFSFile = new GridFSFile(fileId, filename, lengthInBytes, chunkSizeBytes, new Date(), metadata);
            if (clientSession != null) {
                return filesCollectionMono.flatMap(collection -> Mono.from(collection.insertOne(clientSession, gridFSFile)));
            } else {
                return filesCollectionMono.flatMap(collection -> Mono.from(collection.insertOne(gridFSFile)));
            }
        } else {
            return Mono.empty();
        }
    }

    private Mono<DeleteResult> createCancellationMono(final AtomicBoolean terminated, @Nullable final Timeout timeout) {
        Mono<MongoCollection<Document>> chunksCollectionMono = collectionWithTimeoutDeferred(chunksCollection, timeout);
        if (terminated.compareAndSet(false, true)) {
            if (clientSession != null) {
                return chunksCollectionMono.flatMap(collection -> Mono.from(collection
                        .deleteMany(clientSession, new Document("files_id", fileId))));
            } else {
                return chunksCollectionMono.flatMap(collection -> Mono.from(collection
                        .deleteMany(new Document("files_id", fileId))));
            }
        } else {
            return Mono.empty();
        }
    }
}<|MERGE_RESOLUTION|>--- conflicted
+++ resolved
@@ -108,35 +108,6 @@
     public void subscribe(final Subscriber<? super Void> s) {
         Mono.defer(() -> {
             AtomicBoolean terminated = new AtomicBoolean(false);
-<<<<<<< HEAD
-            sink.onCancel(() -> createCancellationMono(terminated).contextWrite(sink.contextView()).subscribe());
-
-            Consumer<Throwable> errorHandler = e -> createCancellationMono(terminated)
-                    .contextWrite(sink.contextView())
-                    .doOnError(i -> sink.error(e))
-                    .doOnSuccess(i -> sink.error(e))
-                    .subscribe();
-
-            Consumer<Long> saveFileDataMono = l -> createSaveFileDataMono(terminated, l)
-                    .contextWrite(sink.contextView())
-                    .doOnError(errorHandler)
-                    .doOnSuccess(i -> sink.success())
-                    .subscribe();
-
-            Consumer<Void> saveChunksMono = i -> createSaveChunksMono(terminated)
-                    .contextWrite(sink.contextView())
-                    .doOnError(errorHandler)
-                    .doOnSuccess(saveFileDataMono)
-                    .subscribe();
-
-            createCheckAndCreateIndexesMono()
-                    .contextWrite(sink.contextView())
-                    .doOnError(errorHandler)
-                    .doOnSuccess(saveChunksMono)
-                    .subscribe();
-        })
-       .subscribe(s);
-=======
             Timeout timeout = TimeoutContext.startTimeout(timeoutMs);
             return createCheckAndCreateIndexesMono(timeout)
                     .then(createSaveChunksMono(terminated, timeout))
@@ -152,7 +123,6 @@
                     .doOnCancel(() -> createCancellationMono(terminated, timeout).subscribe())
                     .then();
         }).subscribe(s);
->>>>>>> a461dbab
     }
 
     public GridFSUploadPublisher<ObjectId> withObjectId() {
@@ -187,23 +157,11 @@
                             if (collectionExists.get()) {
                                 sink.success();
                             } else {
-<<<<<<< HEAD
-                                checkAndCreateIndex(filesCollection.withReadPreference(primary()), FILES_INDEX)
+                                checkAndCreateIndex(filesCollection.withReadPreference(primary()), FILES_INDEX, timeout)
                                         .contextWrite(sink.contextView())
-                                        .doOnError(sink::error)
-                                        .doOnSuccess(i -> {
-                                            checkAndCreateIndex(chunksCollection.withReadPreference(primary()), CHUNKS_INDEX)
-                                                    .doOnError(sink::error)
-                                                    .doOnSuccess(sink::success)
-                                                    .subscribe();
-                                        })
-                                        .subscribe();
-=======
-                                checkAndCreateIndex(filesCollection.withReadPreference(primary()), FILES_INDEX, timeout)
                                         .doOnSuccess(i -> checkAndCreateIndex(chunksCollection.withReadPreference(primary()), CHUNKS_INDEX, timeout)
                                                 .subscribe(unused -> {}, sink::error, sink::success))
                                         .subscribe(unused -> {}, sink::error);
->>>>>>> a461dbab
                             }
                         })
         );
@@ -275,11 +233,8 @@
             AtomicLong lengthInBytes = new AtomicLong(0);
             AtomicInteger chunkIndex = new AtomicInteger(0);
             new ResizingByteBufferFlux(source, chunkSizeBytes)
-<<<<<<< HEAD
                     .contextWrite(sink.contextView())
-=======
                     .takeUntilOther(createMonoTimer(timeout))
->>>>>>> a461dbab
                     .flatMap((Function<ByteBuffer, Publisher<InsertOneResult>>) byteBuffer -> {
                         if (terminated.get()) {
                             return Mono.empty();
@@ -299,20 +254,15 @@
                                 .append("n", chunkIndex.getAndIncrement())
                                 .append("data", data);
 
-<<<<<<< HEAD
-                        Mono<InsertOneResult> insertMono = clientSession == null
-                                ? Mono.from(chunksCollection.insertOne(chunkDocument))
-                                : Mono.from(chunksCollection.insertOne(clientSession, chunkDocument));
-                        return insertMono.contextWrite(sink.contextView());
-=======
                         if (clientSession == null) {
-                            return collectionWithTimeout(chunksCollection, timeout, TIMEOUT_ERROR_MESSAGE).insertOne(chunkDocument);
+                            return collectionWithTimeout(chunksCollection, timeout, TIMEOUT_ERROR_MESSAGE)
+                              .insertOne(chunkDocument)
+                              .contextWrite(sink.contextView());
                         } else {
-                            return collectionWithTimeout(chunksCollection, timeout, TIMEOUT_ERROR_MESSAGE).insertOne(clientSession,
-                                    chunkDocument);
-                        }
-
->>>>>>> a461dbab
+                            return collectionWithTimeout(chunksCollection, timeout, TIMEOUT_ERROR_MESSAGE)
+                              .insertOne(clientSession, chunkDocument)
+                              .contextWrite(sink.contextView());
+                        }
                     })
                     .subscribe(null, sink::error, () -> sink.success(lengthInBytes.get()));
         });
