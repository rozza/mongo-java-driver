/*
 * Copyright 2008-present MongoDB, Inc.
 *
 * Licensed under the Apache License, Version 2.0 (the "License");
 * you may not use this file except in compliance with the License.
 * You may obtain a copy of the License at
 *
 *    http://www.apache.org/licenses/LICENSE-2.0
 *
 * Unless required by applicable law or agreed to in writing, software
 * distributed under the License is distributed on an "AS IS" BASIS,
 * WITHOUT WARRANTIES OR CONDITIONS OF ANY KIND, either express or implied.
 * See the License for the specific language governing permissions and
 * limitations under the License.
 */

package com.mongodb.client.unified;

import com.mongodb.CursorType;
import com.mongodb.MongoNamespace;
import com.mongodb.ReadConcern;
import com.mongodb.ReadConcernLevel;
import com.mongodb.ReadPreference;
import com.mongodb.ServerAddress;
import com.mongodb.ServerCursor;
import com.mongodb.Tag;
import com.mongodb.TagSet;
import com.mongodb.TransactionOptions;
import com.mongodb.WriteConcern;
import com.mongodb.bulk.BulkWriteResult;
import com.mongodb.client.AggregateIterable;
import com.mongodb.client.ChangeStreamIterable;
import com.mongodb.client.ClientSession;
import com.mongodb.client.DistinctIterable;
import com.mongodb.client.FindIterable;
import com.mongodb.client.ListCollectionsIterable;
import com.mongodb.client.ListDatabasesIterable;
import com.mongodb.client.ListIndexesIterable;
import com.mongodb.client.ListSearchIndexesIterable;
import com.mongodb.client.MongoChangeStreamCursor;
import com.mongodb.client.MongoClient;
import com.mongodb.client.MongoCollection;
import com.mongodb.client.MongoCursor;
import com.mongodb.client.MongoDatabase;
import com.mongodb.client.MongoIterable;
import com.mongodb.client.cursor.TimeoutMode;
import com.mongodb.client.model.BulkWriteOptions;
import com.mongodb.client.model.ChangeStreamPreAndPostImagesOptions;
import com.mongodb.client.model.ClusteredIndexOptions;
import com.mongodb.client.model.Collation;
import com.mongodb.client.model.CollationStrength;
import com.mongodb.client.model.CountOptions;
import com.mongodb.client.model.CreateCollectionOptions;
import com.mongodb.client.model.DeleteManyModel;
import com.mongodb.client.model.DeleteOneModel;
import com.mongodb.client.model.DeleteOptions;
import com.mongodb.client.model.DropIndexOptions;
import com.mongodb.client.model.EstimatedDocumentCountOptions;
import com.mongodb.client.model.FindOneAndDeleteOptions;
import com.mongodb.client.model.FindOneAndReplaceOptions;
import com.mongodb.client.model.FindOneAndUpdateOptions;
import com.mongodb.client.model.IndexOptions;
import com.mongodb.client.model.InsertManyOptions;
import com.mongodb.client.model.InsertOneModel;
import com.mongodb.client.model.InsertOneOptions;
import com.mongodb.client.model.RenameCollectionOptions;
import com.mongodb.client.model.ReplaceOneModel;
import com.mongodb.client.model.ReplaceOptions;
import com.mongodb.client.model.ReturnDocument;
import com.mongodb.client.model.SearchIndexModel;
import com.mongodb.client.model.TimeSeriesGranularity;
import com.mongodb.client.model.TimeSeriesOptions;
import com.mongodb.client.model.UpdateManyModel;
import com.mongodb.client.model.UpdateOneModel;
import com.mongodb.client.model.UpdateOptions;
import com.mongodb.client.model.WriteModel;
import com.mongodb.client.model.changestream.ChangeStreamDocument;
import com.mongodb.client.model.changestream.FullDocument;
import com.mongodb.client.model.changestream.FullDocumentBeforeChange;
import com.mongodb.client.result.DeleteResult;
import com.mongodb.client.result.InsertManyResult;
import com.mongodb.client.result.InsertOneResult;
import com.mongodb.client.result.UpdateResult;
import com.mongodb.lang.NonNull;
import org.bson.BsonArray;
import org.bson.BsonDocument;
import org.bson.BsonDocumentWriter;
import org.bson.BsonElement;
import org.bson.BsonInt32;
import org.bson.BsonInt64;
import org.bson.BsonString;
import org.bson.BsonValue;
import org.bson.codecs.BsonCodecProvider;
import org.bson.codecs.Codec;
import org.bson.codecs.EncoderContext;
import org.bson.codecs.ValueCodecProvider;
import org.bson.codecs.configuration.CodecRegistries;

import java.lang.reflect.InvocationTargetException;
import java.lang.reflect.Method;
import java.util.ArrayList;
import java.util.List;
import java.util.Map;
import java.util.Objects;
import java.util.Optional;
import java.util.concurrent.TimeUnit;
import java.util.concurrent.atomic.AtomicInteger;
import java.util.function.Supplier;

import static java.util.Arrays.asList;
import static java.util.Objects.requireNonNull;
import static java.util.stream.Collectors.toList;

final class UnifiedCrudHelper extends UnifiedHelper {
    private final Entities entities;
    private final String testDescription;
    private final AtomicInteger uniqueIdGenerator = new AtomicInteger();

    private final Codec<ChangeStreamDocument<BsonDocument>> changeStreamDocumentCodec = ChangeStreamDocument.createCodec(
            BsonDocument.class,
            CodecRegistries.fromProviders(asList(new BsonCodecProvider(), new ValueCodecProvider())));

    UnifiedCrudHelper(final Entities entities, final String testDescription) {
        this.entities = entities;
        this.testDescription = testDescription;
    }

    static ReadConcern asReadConcern(final BsonDocument readConcernDocument) {
        if (readConcernDocument.size() > 1) {
            throw new UnsupportedOperationException("Unsupported read concern properties");
        }
        return new ReadConcern(ReadConcernLevel.fromString(readConcernDocument.getString("level").getValue()));
    }

    static WriteConcern asWriteConcern(final BsonDocument writeConcernDocument) {
        WriteConcern writeConcern = WriteConcern.ACKNOWLEDGED;

        for (Map.Entry<String, BsonValue> entry: writeConcernDocument.entrySet()) {
            switch (entry.getKey()) {
                case "w":
                    writeConcern = writeConcernDocument.isString("w")
                            ? writeConcern.withW(writeConcernDocument.getString("w").getValue())
                            : writeConcern.withW(writeConcernDocument.getInt32("w").intValue());
                    break;
                case "journal":
                    writeConcern = writeConcern.withJournal(entry.getValue().asBoolean().getValue());
                    break;
                case "wtimeoutMS":
                    writeConcern = writeConcern.withWTimeout(entry.getValue().asNumber().longValue(), TimeUnit.MILLISECONDS);
                    break;
                default:
                    throw new UnsupportedOperationException("Unsupported argument: " + entry.getKey());
            }
        }

        return writeConcern;
    }

    public static ReadPreference asReadPreference(final BsonDocument readPreferenceDocument) {
        List<String> supportedKeys = asList("mode", "tagSets", "maxStalenessSeconds");
        List<String> unsupportedKeys = readPreferenceDocument.keySet().stream().filter(key -> !supportedKeys.contains(key)).collect(toList());
        if (!unsupportedKeys.isEmpty()) {
            throw new UnsupportedOperationException("Unsupported read preference keys: " + unsupportedKeys + " in " + readPreferenceDocument);
        }
        String mode = readPreferenceDocument.getString("mode").getValue();
        if (readPreferenceDocument.size() == 1) {
            return ReadPreference.valueOf(mode);
        }
        List<TagSet> tagSets = tagSets(readPreferenceDocument.getArray("tagSets", new BsonArray()));
        BsonValue maxStalenessSecondsBson = readPreferenceDocument.get("maxStalenessSeconds");
        Integer maxStalenessSeconds = maxStalenessSecondsBson == null ? null : maxStalenessSecondsBson.asInt32().intValue();
        if (maxStalenessSecondsBson == null) {
            return ReadPreference.valueOf(mode, tagSets);
        }
        return ReadPreference.valueOf(mode, tagSets, maxStalenessSeconds, TimeUnit.SECONDS);
    }

    private static List<TagSet> tagSets(final BsonArray tagSetsBson) {
        return tagSetsBson.stream()
                .map(tagSetBson -> new TagSet(tagSetBson.asDocument()
                        .entrySet()
                        .stream()
                        .map(entry -> new Tag(entry.getKey(), entry.getValue().asString().getValue()))
                        .collect(toList())))
                .collect(toList());
    }

    private static Collation asCollation(final BsonDocument collationDocument) {
        Collation.Builder builder = Collation.builder();

        for (Map.Entry<String, BsonValue> entry: collationDocument.entrySet()) {
            switch (entry.getKey()) {
                case "locale":
                    builder.locale(entry.getValue().asString().getValue());
                    break;
                case "strength":
                    builder.collationStrength(CollationStrength.fromInt(entry.getValue().asNumber().intValue()));
                    break;
                default:
                    throw new UnsupportedOperationException("Unsupported argument: " + entry.getKey());
            }
        }

        return builder.build();
    }

    private OperationResult resultOf(final Supplier<BsonValue> operationResult) {
        try {
            return OperationResult.of(operationResult.get());
        } catch (Exception e) {
            return OperationResult.of(e);
        }
    }

    private ClientSession getSession(final BsonDocument arguments) {
        if (arguments.containsKey("session")) {
            return entities.getSession(arguments.getString("session").asString().getValue());
        } else {
            return null;
        }
    }


    OperationResult executeListDatabases(final BsonDocument operation) {
        MongoClient client = entities.getClient(operation.getString("object").getValue());

        BsonDocument arguments = operation.getDocument("arguments", new BsonDocument());
        ClientSession session = getSession(arguments);
        ListDatabasesIterable<BsonDocument> iterable = session == null
                ? client.listDatabases(BsonDocument.class)
                : client.listDatabases(session, BsonDocument.class);

        for (Map.Entry<String, BsonValue> cur : arguments.entrySet()) {
            switch (cur.getKey()) {
                case "session":
                    break;
                case "filter":
                    iterable.filter(cur.getValue().asDocument());
                    break;
                default:
                    throw new UnsupportedOperationException("Unsupported argument: " + cur.getKey());
            }
        }

        return resultOf(() ->
                new BsonArray(iterable.into(new ArrayList<>())));
    }

    OperationResult executeListDatabaseNames(final BsonDocument operation) {
        MongoClient client = entities.getClient(operation.getString("object").getValue());

        BsonDocument arguments = operation.getDocument("arguments", new BsonDocument());
        ClientSession session = getSession(arguments);
        MongoIterable<String> iterable = session == null
                ? client.listDatabaseNames()
                : client.listDatabaseNames(session);

        for (Map.Entry<String, BsonValue> cur : arguments.entrySet()) {
            //noinspection SwitchStatementWithTooFewBranches
            switch (cur.getKey()) {
                case "session":
                    break;
                default:
                    throw new UnsupportedOperationException("Unsupported argument: " + cur.getKey());
            }
        }

        return resultOf(() ->
                new BsonArray(iterable.into(new ArrayList<>()).stream().map(BsonString::new).collect(toList())));
    }

    OperationResult executeListCollections(final BsonDocument operation) {
        MongoDatabase database = getMongoDatabase(operation);
        BsonDocument arguments = operation.getDocument("arguments");
        ClientSession session = getSession(arguments);
        ListCollectionsIterable<BsonDocument> iterable = session == null
                ? database.listCollections(BsonDocument.class)
                : database.listCollections(session, BsonDocument.class);
        return resultOf(() -> {
            for (Map.Entry<String, BsonValue> cur : arguments.entrySet()) {
                switch (cur.getKey()) {
                    case "session":
                        break;
                    case "filter":
                        iterable.filter(cur.getValue().asDocument());
                        break;
                    case "batchSize":
                        iterable.batchSize(cur.getValue().asNumber().intValue());
                        break;
                    case "timeoutMode":
                        setTimeoutMode(iterable, cur);
                        break;
                    case "maxTimeMS":
                        iterable.maxTime(cur.getValue().asNumber().longValue(), TimeUnit.MILLISECONDS);
                        break;
                    default:
                        throw new UnsupportedOperationException("Unsupported argument: " + cur.getKey());
                }
            }

            return new BsonArray(iterable.into(new ArrayList<>()));
        });
    }

    OperationResult executeListCollectionNames(final BsonDocument operation) {
        MongoDatabase database = getMongoDatabase(operation);

        BsonDocument arguments = operation.getDocument("arguments");
        ClientSession session = getSession(arguments);
        MongoIterable<String> iterable = session == null
                ? database.listCollectionNames()
                : database.listCollectionNames(session);
        for (Map.Entry<String, BsonValue> cur : arguments.entrySet()) {
            switch (cur.getKey()) {
                case "session":
                    break;
                case "filter":
                    BsonDocument filter = cur.getValue().asDocument();
                    if (!filter.isEmpty()) {
                        throw new UnsupportedOperationException("The driver does not support filtering of collection names");
                    }
                    break;
                case "batchSize":
                    iterable.batchSize(cur.getValue().asNumber().intValue());
                    break;
                default:
                    throw new UnsupportedOperationException("Unsupported argument: " + cur.getKey());
            }
        }

        return resultOf(() ->
                new BsonArray(iterable.into(new ArrayList<>()).stream().map(BsonString::new).collect(toList())));
    }

    OperationResult executeListIndexes(final BsonDocument operation) {
        return resultOf(() -> {
            ListIndexesIterable<BsonDocument> iterable = createListIndexesIterable(operation);
            return new BsonArray(iterable.into(new ArrayList<>()));
        });
    }

    OperationResult executeListIndexNames(final BsonDocument operation) {
        return resultOf(() -> {
            ListIndexesIterable<BsonDocument> iterable = createListIndexesIterable(operation);
            return new BsonArray(iterable.into(new ArrayList<>()).stream().map(document -> document.getString("name")).collect(toList()));
        });
    }

    private ListIndexesIterable<BsonDocument> createListIndexesIterable(final BsonDocument operation) {
        MongoCollection<BsonDocument> collection = getMongoCollection(operation);
        BsonDocument arguments = operation.getDocument("arguments", new BsonDocument());
        ClientSession session = getSession(arguments);
        ListIndexesIterable<BsonDocument> iterable = session == null
                ? collection.listIndexes(BsonDocument.class)
                : collection.listIndexes(session, BsonDocument.class);
        for (Map.Entry<String, BsonValue> cur : arguments.entrySet()) {
            switch (cur.getKey()) {
                case "session":
                    break;
                case "batchSize":
                    iterable.batchSize(cur.getValue().asNumber().intValue());
                    break;
                case "timeoutMode":
                    setTimeoutMode(iterable, cur);
                    break;
                case "maxTimeMS":
                    iterable.maxTime(cur.getValue().asNumber().longValue(), TimeUnit.MILLISECONDS);
                    break;
                default:
                    throw new UnsupportedOperationException("Unsupported argument: " + cur.getKey());
            }
        }
        return iterable;
    }

    OperationResult executeFind(final BsonDocument operation) {
        return resultOf(() -> {
            FindIterable<BsonDocument> iterable = createFindIterable(operation);
            return new BsonArray(iterable.into(new ArrayList<>()));
        });
    }

    OperationResult executeFindOne(final BsonDocument operation) {
        return resultOf(() ->  createFindIterable(operation).first());
    }

    OperationResult createFindCursor(final BsonDocument operation) {
        return resultOf(() -> {
            FindIterable<BsonDocument> iterable = createFindIterable(operation);
            entities.addCursor(operation.getString("saveResultAsEntity", new BsonString(createRandomEntityId())).getValue(),
                    iterable.cursor());
            return null;
        });
    }

    @NonNull
    @SuppressWarnings("deprecation") //maxTimeMS
    private FindIterable<BsonDocument> createFindIterable(final BsonDocument operation) {
        MongoCollection<BsonDocument> collection = getMongoCollection(operation);
        BsonDocument arguments = operation.getDocument("arguments");
        ClientSession session = getSession(arguments);
        BsonDocument filter = arguments.getDocument("filter", new BsonDocument());
        FindIterable<BsonDocument> iterable = session == null ? collection.find(filter) : collection.find(session, filter);
        for (Map.Entry<String, BsonValue> cur : arguments.entrySet()) {
            switch (cur.getKey()) {
                case "session":
                case "filter":
                    break;
                case "projection":
                    iterable.projection(cur.getValue().asDocument());
                    break;
                case "sort":
                    iterable.sort(cur.getValue().asDocument());
                    break;
                case "batchSize":
                    iterable.batchSize(cur.getValue().asInt32().intValue());
                    break;
                case "maxTimeMS":
                    iterable.maxTime(cur.getValue().asInt32().longValue(), TimeUnit.MILLISECONDS);
                    break;
                case "maxAwaitTimeMS":
                    iterable.maxAwaitTime(cur.getValue().asInt32().longValue(), TimeUnit.MILLISECONDS);
                    break;
                case "skip":
                    iterable.skip(cur.getValue().asInt32().intValue());
                    break;
                case "limit":
                    iterable.limit(cur.getValue().asInt32().intValue());
                    break;
                case "allowDiskUse":
                    iterable.allowDiskUse(cur.getValue().asBoolean().getValue());
                    break;
                case "hint":
                    if (cur.getValue().isString()) {
                        iterable.hintString(cur.getValue().asString().getValue());
                    } else {
                        iterable.hint(cur.getValue().asDocument());
                    }
                    break;
                case "collation":
                    iterable.collation(asCollation(cur.getValue().asDocument()));
                    break;
                case "comment":
                    iterable.comment(cur.getValue());
                    break;
                case "let":
                    iterable.let(cur.getValue().asDocument());
                    break;
                case "min":
                    iterable.min(cur.getValue().asDocument());
                    break;
                case "max":
                    iterable.max(cur.getValue().asDocument());
                    break;
                case "returnKey":
                    iterable.returnKey(cur.getValue().asBoolean().getValue());
                    break;
                case "showRecordId":
                    iterable.showRecordId(cur.getValue().asBoolean().getValue());
                    break;
                case "cursorType":
                    setCursorType(iterable, cur);
                    break;
                case "timeoutMode":
                    setTimeoutMode(iterable, cur);
                    break;
                default:
                    throw new UnsupportedOperationException("Unsupported argument: " + cur.getKey());
            }
        }
        return iterable;
    }

    @SuppressWarnings("deprecation") //maxTimeMS
    OperationResult executeDistinct(final BsonDocument operation) {
        MongoCollection<BsonDocument> collection = getMongoCollection(operation);
        BsonDocument arguments = operation.getDocument("arguments");
        ClientSession session = getSession(arguments);

        BsonString fieldName = arguments.getString("fieldName");
        DistinctIterable<BsonValue> iterable = session == null
                ? collection.distinct(fieldName.getValue(), BsonValue.class)
                : collection.distinct(session, fieldName.getValue(), BsonValue.class);

        for (Map.Entry<String, BsonValue> cur : arguments.entrySet()) {
            switch (cur.getKey()) {
                case "fieldName":
                case "session":
                    break;
                case "comment":
                    iterable.comment(cur.getValue());
                    break;
                case "filter":
                    iterable.filter(cur.getValue().asDocument());
                    break;
<<<<<<< HEAD
                case "maxTimeMS":
                    iterable.maxTime(cur.getValue().asInt32().intValue(), TimeUnit.MILLISECONDS);
=======
                case "collation":
                    iterable.collation(asCollation(cur.getValue().asDocument()));
>>>>>>> dc6c38b1
                    break;
                default:
                    throw new UnsupportedOperationException("Unsupported argument: " + cur.getKey());
            }
        }

        return resultOf(() ->
                new BsonArray(iterable.into(new ArrayList<>())));
    }

    @SuppressWarnings("deprecation") //maxTimeMS
    OperationResult executeFindOneAndUpdate(final BsonDocument operation) {
        MongoCollection<BsonDocument> collection = getMongoCollection(operation);
        BsonDocument arguments = operation.getDocument("arguments");

        BsonDocument filter = arguments.getDocument("filter").asDocument();
        BsonValue update = arguments.get("update");
        ClientSession session = getSession(arguments);
        FindOneAndUpdateOptions options = new FindOneAndUpdateOptions();

        for (Map.Entry<String, BsonValue> cur : arguments.entrySet()) {
            switch (cur.getKey()) {
                case "filter":
                case "update":
                case "session":
                    break;
                case "upsert":
                    options.upsert(cur.getValue().asBoolean().getValue());
                    break;
                case "sort":
                    options.sort(cur.getValue().asDocument());
                    break;
                case "returnDocument":
                    switch (cur.getValue().asString().getValue()) {
                        case "Before":
                            options.returnDocument(ReturnDocument.BEFORE);
                            break;
                        case "After":
                            options.returnDocument(ReturnDocument.AFTER);
                            break;
                        default:
                            throw new UnsupportedOperationException("Can't happen");
                    }
                    break;
                case "projection":
                    options.projection(cur.getValue().asDocument());
                    break;
                case "hint":
                    if (cur.getValue().isString()) {
                        options.hintString(cur.getValue().asString().getValue());
                    } else {
                        options.hint(cur.getValue().asDocument());
                    }
                    break;
                case "comment":
                    options.comment(cur.getValue());
                    break;
                case "let":
                    options.let(cur.getValue().asDocument());
                    break;
<<<<<<< HEAD
                case "maxTimeMS":
                    options.maxTime(cur.getValue().asInt32().intValue(), TimeUnit.MILLISECONDS);
=======
                case "collation":
                    options.collation(asCollation(cur.getValue().asDocument()));
                    break;
                case "arrayFilters":
                    options.arrayFilters(cur.getValue().asArray().stream().map(BsonValue::asDocument).collect(toList()));
>>>>>>> dc6c38b1
                    break;
                default:
                    throw new UnsupportedOperationException("Unsupported argument: " + cur.getKey());
            }
        }

        return resultOf(() -> {
            if (session == null) {
                return update.isArray()
                        ? collection.findOneAndUpdate(filter, update.asArray().stream().map(BsonValue::asDocument).collect(toList()),
                        options)
                        : collection.findOneAndUpdate(filter, update.asDocument(), options);
            } else {
                return update.isArray()
                        ? collection.findOneAndUpdate(session, filter,
                        update.asArray().stream().map(BsonValue::asDocument).collect(toList()), options)
                        : collection.findOneAndUpdate(session, filter, update.asDocument(), options);

            }
        });
    }

    @SuppressWarnings("deprecation")
    OperationResult executeFindOneAndReplace(final BsonDocument operation) {
        MongoCollection<BsonDocument> collection = getMongoCollection(operation);
        BsonDocument arguments = operation.getDocument("arguments");
        ClientSession session = getSession(arguments);
        BsonDocument filter = arguments.getDocument("filter").asDocument();
        BsonDocument replacement = arguments.getDocument("replacement").asDocument();
        FindOneAndReplaceOptions options = new FindOneAndReplaceOptions();

        for (Map.Entry<String, BsonValue> cur : arguments.entrySet()) {
            switch (cur.getKey()) {
                case "filter":
                case "replacement":
                case "session":
                    break;
                case "upsert":
                    options.upsert(cur.getValue().asBoolean().getValue());
                    break;
                case "sort":
                    options.sort(cur.getValue().asDocument());
                    break;
                case "returnDocument":
                    switch (cur.getValue().asString().getValue()) {
                        case "Before":
                            options.returnDocument(ReturnDocument.BEFORE);
                            break;
                        case "After":
                            options.returnDocument(ReturnDocument.AFTER);
                            break;
                        default:
                            throw new UnsupportedOperationException("Can't happen");
                    }
                    break;
                case "projection":
                    options.projection(cur.getValue().asDocument());
                    break;
                case "hint":
                    if (cur.getValue().isString()) {
                        options.hintString(cur.getValue().asString().getValue());
                    } else {
                        options.hint(cur.getValue().asDocument());
                    }
                    break;
                case "comment":
                    options.comment(cur.getValue());
                    break;
                case "let":
                    options.let(cur.getValue().asDocument());
                    break;
<<<<<<< HEAD
                case "maxTimeMS":
                    options.maxTime(cur.getValue().asInt32().intValue(), TimeUnit.MILLISECONDS);
=======
                case "collation":
                    options.collation(asCollation(cur.getValue().asDocument()));
>>>>>>> dc6c38b1
                    break;
                default:
                    throw new UnsupportedOperationException("Unsupported argument: " + cur.getKey());
            }
        }

        return resultOf(() -> {
            if (session == null) {
                return collection.findOneAndReplace(filter, replacement, options);
            } else {
                return collection.findOneAndReplace(session, filter, replacement, options);
            }
        });
    }

    @SuppressWarnings("deprecation") //maxTimeMS
    OperationResult executeFindOneAndDelete(final BsonDocument operation) {
        MongoCollection<BsonDocument> collection = getMongoCollection(operation);
        BsonDocument arguments = operation.getDocument("arguments");
        ClientSession session = getSession(arguments);
        BsonDocument filter = arguments.getDocument("filter").asDocument();
        FindOneAndDeleteOptions options = new FindOneAndDeleteOptions();

        for (Map.Entry<String, BsonValue> cur : arguments.entrySet()) {
            switch (cur.getKey()) {
                case "filter":
                case "session":
                    break;
                case "projection":
                    options.projection(cur.getValue().asDocument());
                    break;
                case "sort":
                    options.sort(cur.getValue().asDocument());
                    break;
                case "hint":
                    if (cur.getValue().isString()) {
                        options.hintString(cur.getValue().asString().getValue());
                    } else {
                        options.hint(cur.getValue().asDocument());
                    }
                    break;
                case "collation":
                    options.collation(asCollation(cur.getValue().asDocument()));
                    break;
                case "comment":
                    options.comment(cur.getValue());
                    break;
                case "let":
                    options.let(cur.getValue().asDocument());
                    break;
                case "maxTimeMS":
                    options.maxTime(cur.getValue().asInt32().intValue(), TimeUnit.MILLISECONDS);
                    break;
                default:
                    throw new UnsupportedOperationException("Unsupported argument: " + cur.getKey());
            }
        }

        return resultOf(() -> {
            if (session == null) {
                return collection.findOneAndDelete(filter, options);
            } else {
                return collection.findOneAndDelete(session, filter, options);
            }
        });
    }

    @SuppressWarnings("deprecation") //maxTimeMS
    OperationResult executeAggregate(final BsonDocument operation) {
        String entityName = operation.getString("object").getValue();

        BsonDocument arguments = operation.getDocument("arguments");

        ClientSession session = getSession(arguments);
        List<BsonDocument> pipeline = arguments.getArray("pipeline").stream().map(BsonValue::asDocument).collect(toList());
        AggregateIterable<BsonDocument> iterable;
        if (entities.hasDatabase(entityName)) {
            Long timeoutMS = getAndRemoveTimeoutMS(operation.getDocument("arguments"));
            MongoDatabase database = entities.getDatabaseWithTimeoutMS(entityName, timeoutMS);
            iterable = session == null
                    ? database.aggregate(requireNonNull(pipeline), BsonDocument.class)
                    : database.aggregate(session, requireNonNull(pipeline), BsonDocument.class);
        } else if (entities.hasCollection(entityName)) {
            Long timeoutMS = getAndRemoveTimeoutMS(operation.getDocument("arguments"));
            MongoCollection<BsonDocument> collection = entities.getCollectionWithTimeoutMS(entityName, timeoutMS);
            iterable = session == null
                    ? collection.aggregate(requireNonNull(pipeline))
                    : collection.aggregate(session, requireNonNull(pipeline));
        } else {
            throw new UnsupportedOperationException("Unsupported entity type with name: " + entityName);
        }
<<<<<<< HEAD
=======
        for (Map.Entry<String, BsonValue> cur : arguments.entrySet()) {
            switch (cur.getKey()) {
                case "pipeline":
                case "session":
                    break;
                case "batchSize":
                    iterable.batchSize(cur.getValue().asNumber().intValue());
                    break;
                case "allowDiskUse":
                    iterable.allowDiskUse(cur.getValue().asBoolean().getValue());
                    break;
                case "let":
                    iterable.let(cur.getValue().asDocument());
                    break;
                case "comment":
                    iterable.comment(cur.getValue());
                    break;
                case "maxTimeMS":
                    iterable.maxTime(cur.getValue().asNumber().intValue(), TimeUnit.MILLISECONDS);
                    break;
                case "collation":
                    iterable.collation(asCollation(cur.getValue().asDocument()));
                    break;
                default:
                    throw new UnsupportedOperationException("Unsupported argument: " + cur.getKey());
            }
        }
        String lastStageName = pipeline.isEmpty() ? null : pipeline.get(pipeline.size() - 1).getFirstKey();
        boolean useToCollection = Objects.equals(lastStageName, "$out") || Objects.equals(lastStageName, "$merge");
>>>>>>> dc6c38b1

        return resultOf(() -> {
            for (Map.Entry<String, BsonValue> cur : arguments.entrySet()) {
                switch (cur.getKey()) {
                    case "pipeline":
                    case "session":
                        break;
                    case "batchSize":
                        iterable.batchSize(cur.getValue().asNumber().intValue());
                        break;
                    case "allowDiskUse":
                        iterable.allowDiskUse(cur.getValue().asBoolean().getValue());
                        break;
                    case "let":
                        iterable.let(cur.getValue().asDocument());
                        break;
                    case "comment":
                        iterable.comment(cur.getValue());
                        break;
                    case "timeoutMode":
                        setTimeoutMode(iterable, cur);
                        break;
                    case "maxTimeMS":
                        iterable.maxTime(cur.getValue().asNumber().longValue(), TimeUnit.MILLISECONDS);
                        break;
                    case "maxAwaitTimeMS":
                        iterable.maxAwaitTime(cur.getValue().asNumber().longValue(), TimeUnit.MILLISECONDS);
                        break;
                    default:
                        throw new UnsupportedOperationException("Unsupported argument: " + cur.getKey());
                }
            }
            String lastStageName = pipeline.isEmpty() ? null : pipeline.get(pipeline.size() - 1).getFirstKey();
            boolean useToCollection = Objects.equals(lastStageName, "$out") || Objects.equals(lastStageName, "$merge");
            if (!pipeline.isEmpty() && useToCollection) {
                iterable.toCollection();
                return null;
            } else {
                return new BsonArray(iterable.into(new ArrayList<>()));
            }
        });
    }

    OperationResult executeDeleteOne(final BsonDocument operation) {
        MongoCollection<BsonDocument> collection = getMongoCollection(operation);
        BsonDocument arguments = operation.getDocument("arguments");
        BsonDocument filter = arguments.getDocument("filter");
        ClientSession session = getSession(arguments);
        DeleteOptions options = getDeleteOptions(arguments);

        return resultOf(() -> {
            if (session == null) {
                return toExpected(collection.deleteOne(filter, options));
            } else {
                return toExpected(collection.deleteOne(session, filter, options));
            }
        });
    }

    OperationResult executeDeleteMany(final BsonDocument operation) {
        MongoCollection<BsonDocument> collection = getMongoCollection(operation);
        BsonDocument arguments = operation.getDocument("arguments");
        BsonDocument filter = arguments.getDocument("filter");
        ClientSession session = getSession(arguments);
        DeleteOptions options = getDeleteOptions(arguments);

        return resultOf(() -> {
            if (session == null) {
                return toExpected(collection.deleteMany(filter, options));
            } else {
                return toExpected(collection.deleteMany(session, filter, options));
            }
        });
    }

    private BsonDocument toExpected(final DeleteResult result) {
        if (result.wasAcknowledged()) {
            return new BsonDocument("deletedCount", new BsonInt32((int) result.getDeletedCount()));
        } else {
            return new BsonDocument();
        }
    }

    OperationResult executeUpdateOne(final BsonDocument operation) {
        MongoCollection<BsonDocument> collection = getMongoCollection(operation);
        BsonDocument arguments = operation.getDocument("arguments");
        ClientSession session = getSession(arguments);
        BsonDocument filter = arguments.getDocument("filter");
        BsonValue update = arguments.get("update");
        UpdateOptions options = getUpdateOptions(arguments);

        return resultOf(() -> {
            UpdateResult updateResult;
            if (session == null) {
                updateResult = update.isArray()
                        ? collection.updateOne(filter, update.asArray().stream().map(BsonValue::asDocument).collect(toList()), options)
                        : collection.updateOne(filter, update.asDocument(), options);
            } else {
                updateResult = update.isArray()
                        ? collection.updateOne(session, filter, update.asArray().stream().map(BsonValue::asDocument).collect(toList()),
                        options)
                        : collection.updateOne(session, filter, update.asDocument(), options);
            }
            return toExpected(updateResult);
        });
    }

    OperationResult executeUpdateMany(final BsonDocument operation) {
        MongoCollection<BsonDocument> collection = getMongoCollection(operation);
        BsonDocument arguments = operation.getDocument("arguments");
        BsonDocument filter = arguments.getDocument("filter");
        BsonValue update = arguments.get("update");
        ClientSession session = getSession(arguments);
        UpdateOptions options = getUpdateOptions(arguments);

        return resultOf(() -> {
            if (session == null) {
                return update.isArray()
                        ? toExpected(collection.updateMany(filter, update.asArray().stream().map(BsonValue::asDocument).collect(toList()),
                        options))
                        : toExpected(collection.updateMany(filter, update.asDocument(), options));
            } else {
                return update.isArray()
                        ? toExpected(collection.updateMany(session, filter,
                        update.asArray().stream().map(BsonValue::asDocument).collect(toList()), options))
                        : toExpected(collection.updateMany(session, filter, update.asDocument(), options));
            }
        });
    }

    OperationResult executeReplaceOne(final BsonDocument operation) {
        MongoCollection<BsonDocument> collection = getMongoCollection(operation);
        BsonDocument arguments = operation.getDocument("arguments");
        ClientSession session = getSession(arguments);
        BsonDocument filter = arguments.getDocument("filter");
        BsonDocument replacement = arguments.getDocument("replacement");
        ReplaceOptions options = getReplaceOptions(arguments);

        return resultOf(() -> {
            if (session == null) {
                return toExpected(collection.replaceOne(filter, replacement, options));
            } else {
                return toExpected(collection.replaceOne(session, filter, replacement, options));
            }
        });
    }

    private BsonDocument toExpected(final UpdateResult result) {
        if (result.wasAcknowledged()) {
            BsonDocument expectedDocument = new BsonDocument()
                    .append("matchedCount", new BsonInt32((int) result.getMatchedCount()))
                    .append("modifiedCount", new BsonInt32((int) result.getModifiedCount()))
                    .append("upsertedCount", new BsonInt32(result.getUpsertedId() == null ? 0 : 1));
            if (result.getUpsertedId() != null) {
                expectedDocument.append("upsertedId", result.getUpsertedId());
            }
            return expectedDocument;
        } else {
            return new BsonDocument();
        }
    }


    OperationResult executeInsertOne(final BsonDocument operation) {
        MongoCollection<BsonDocument> collection = getMongoCollection(operation);
        BsonDocument arguments = operation.getDocument("arguments");
        ClientSession session = getSession(arguments);
        BsonDocument document = arguments.getDocument("document").asDocument();
        InsertOneOptions options = new InsertOneOptions();

        for (Map.Entry<String, BsonValue> cur : arguments.entrySet()) {
            switch (cur.getKey()) {
                case "session":
                case "document":
                    break;
                case "comment":
                    options.comment(cur.getValue());
                    break;
                default:
                    throw new UnsupportedOperationException("Unsupported argument: " + cur.getKey());
            }
        }

        return resultOf(() ->
                toExpected(session == null
                        ? collection.insertOne(document, options)
                        : collection.insertOne(session, document, options)));
    }

    private BsonDocument toExpected(final InsertOneResult result) {
        if (result.wasAcknowledged()) {
            return new BsonDocument("insertedId", result.getInsertedId());
        } else {
            return new BsonDocument();
        }
    }

    OperationResult executeInsertMany(final BsonDocument operation) {
        MongoCollection<BsonDocument> collection = getMongoCollection(operation);
        BsonDocument arguments = operation.getDocument("arguments");
        List<BsonDocument> documents = arguments.getArray("documents").stream().map(BsonValue::asDocument).collect(toList());
        ClientSession session = getSession(arguments);
        InsertManyOptions options = new InsertManyOptions();

        for (Map.Entry<String, BsonValue> cur : arguments.entrySet()) {
            switch (cur.getKey()) {
                case "documents":
                case "session":
                    break;
                case "ordered":
                    options.ordered(cur.getValue().asBoolean().getValue());
                    break;
                case "comment":
                    options.comment(cur.getValue());
                    break;
                default:
                    throw new UnsupportedOperationException("Unsupported argument: " + cur.getKey());
            }
        }

        return resultOf(() -> {
            if (session == null) {
                return toExpected(collection.insertMany(documents, options));
            } else {
                return toExpected(collection.insertMany(session, documents, options));
            }
        });
    }

    private BsonDocument toExpected(final InsertManyResult result) {
        if (result.wasAcknowledged()) {
            return new BsonDocument("insertedIds", new BsonDocument(result.getInsertedIds().entrySet().stream()
                    .map(value -> new BsonElement(value.getKey().toString(), value.getValue())).collect(toList())));
        } else {
            return new BsonDocument();
        }
    }

    OperationResult executeBulkWrite(final BsonDocument operation) {
        MongoCollection<BsonDocument> collection = getMongoCollection(operation);
        BsonDocument arguments = operation.getDocument("arguments");
        ClientSession session = getSession(arguments);
        List<WriteModel<BsonDocument>> requests = arguments.getArray("requests").stream()
                .map(value -> toWriteModel(value.asDocument())).collect(toList());
        BulkWriteOptions options = new BulkWriteOptions();
        for (Map.Entry<String, BsonValue> cur : arguments.entrySet()) {
            switch (cur.getKey()) {
                case "requests":
                case "session":
                    break;
                case "ordered":
                    options.ordered(cur.getValue().asBoolean().getValue());
                    break;
                case "comment":
                    options.comment(cur.getValue());
                    break;
                case "let":
                    options.let(cur.getValue().asDocument());
                    break;
                default:
                    throw new UnsupportedOperationException("Unsupported argument: " + cur.getKey());
            }
        }

        return resultOf(() -> {
            if (session == null) {
                return toExpected(collection.bulkWrite(requests, options));
            } else {
                return toExpected(collection.bulkWrite(session, requests, options));
            }
        });
    }

    private BsonDocument toExpected(final BulkWriteResult result) {
        if (result.wasAcknowledged()) {
            return new BsonDocument()
                    .append("deletedCount", new BsonInt32(result.getDeletedCount()))
                    .append("insertedCount", new BsonInt32(result.getInsertedCount()))
                    .append("matchedCount", new BsonInt32(result.getMatchedCount()))
                    .append("modifiedCount", new BsonInt32(result.getModifiedCount()))
                    .append("upsertedCount", new BsonInt32(result.getUpserts().size()))
                    .append("insertedIds", new BsonDocument(result.getInserts().stream()
                            .map(value -> new BsonElement(Integer.toString(value.getIndex()), value.getId())).collect(toList())))
                    .append("upsertedIds", new BsonDocument(result.getUpserts().stream()
                            .map(value -> new BsonElement(Integer.toString(value.getIndex()), value.getId())).collect(toList())));
        } else {
            return new BsonDocument();
        }
    }

    private WriteModel<BsonDocument> toWriteModel(final BsonDocument document) {

        String requestType = document.getFirstKey();
        BsonDocument arguments = document.getDocument(requestType);
        switch (requestType) {
            case "insertOne":
                return new InsertOneModel<>(arguments.getDocument("document"));
            case "updateOne":
                return arguments.isArray("update")
                        ? new UpdateOneModel<>(arguments.getDocument("filter"),
                        arguments.getArray("update").stream().map(BsonValue::asDocument).collect(toList()),
                        getUpdateOptions(arguments))
                        : new UpdateOneModel<>(arguments.getDocument("filter"), arguments.getDocument("update"),
                        getUpdateOptions(arguments));
            case "updateMany":
                return arguments.isArray("update")
                        ? new UpdateManyModel<>(arguments.getDocument("filter"),
                        arguments.getArray("update").stream().map(BsonValue::asDocument).collect(toList()),
                        getUpdateOptions(arguments))
                        : new UpdateManyModel<>(arguments.getDocument("filter"), arguments.getDocument("update"),
                        getUpdateOptions(arguments));
            case "deleteOne":
                return new DeleteOneModel<>(arguments.getDocument("filter"), getDeleteOptions(arguments));
            case "deleteMany":
                return new DeleteManyModel<>(arguments.getDocument("filter"), getDeleteOptions(arguments));
            case "replaceOne":
                return new ReplaceOneModel<>(arguments.getDocument("filter"), arguments.getDocument("replacement"),
                        getReplaceOptions(arguments));
            default:
                throw new UnsupportedOperationException("Unsupported write model type: " + requestType);
        }
    }

    @NonNull
    private DeleteOptions getDeleteOptions(final BsonDocument arguments) {
        DeleteOptions options = new DeleteOptions();

        for (Map.Entry<String, BsonValue> cur : arguments.entrySet()) {
            switch (cur.getKey()) {
                case "session":
                case "filter":
                    break;
                case "hint":
                    if (cur.getValue().isString()) {
                        options.hintString(cur.getValue().asString().getValue());
                    } else {
                        options.hint(cur.getValue().asDocument());
                    }
                    break;
                case "comment":
                    options.comment(cur.getValue());
                    break;
                case "let":
                    options.let(cur.getValue().asDocument());
                    break;
                case "collation":
                    options.collation(asCollation(cur.getValue().asDocument()));
                    break;
                default:
                    throw new UnsupportedOperationException("Unsupported argument: " + cur.getKey());
            }
        }
        return options;
    }

    private UpdateOptions getUpdateOptions(final BsonDocument arguments) {
        UpdateOptions options = new UpdateOptions();

        for (Map.Entry<String, BsonValue> cur : arguments.entrySet()) {
            switch (cur.getKey()) {
                case "session":
                case "filter":
                case "update":
                    break;
                case "upsert":
                    options.upsert(cur.getValue().asBoolean().getValue());
                    break;
                case "arrayFilters":
                    options.arrayFilters(cur.getValue().asArray().stream().map(BsonValue::asDocument).collect(toList()));
                    break;
                case "hint":
                    if (cur.getValue().isString()) {
                        options.hintString(cur.getValue().asString().getValue());
                    } else {
                        options.hint(cur.getValue().asDocument());
                    }
                    break;
                case "comment":
                    options.comment(cur.getValue());
                    break;
                case "let":
                    options.let(cur.getValue().asDocument());
                    break;
                case "collation":
                    options.collation(asCollation(cur.getValue().asDocument()));
                    break;
                default:
                    throw new UnsupportedOperationException("Unsupported argument: " + cur.getKey());
            }
        }
        return options;
    }

    private ReplaceOptions getReplaceOptions(final BsonDocument arguments) {
        ReplaceOptions options = new ReplaceOptions();
        for (Map.Entry<String, BsonValue> cur : arguments.entrySet()) {
            switch (cur.getKey()) {
                case "filter":
                case "replacement":
                case "session":
                    break;
                case "upsert":
                    options.upsert(cur.getValue().asBoolean().getValue());
                    break;
                case "hint":
                    if (cur.getValue().isString()) {
                        options.hintString(cur.getValue().asString().getValue());
                    } else {
                        options.hint(cur.getValue().asDocument());
                    }
                    break;
                case "comment":
                    options.comment(cur.getValue());
                    break;
                case "let":
                    options.let(cur.getValue().asDocument());
                    break;
                case "collation":
                    options.collation(asCollation(cur.getValue().asDocument()));
                    break;
                default:
                    throw new UnsupportedOperationException("Unsupported argument: " + cur.getKey());
            }
        }
        return options;
    }

    OperationResult executeStartTransaction(final BsonDocument operation) {
        ClientSession session = entities.getSession(operation.getString("object").getValue());
        BsonDocument arguments = operation.getDocument("arguments", new BsonDocument());
        TransactionOptions.Builder optionsBuilder = TransactionOptions.builder();

<<<<<<< HEAD
        if (operation.containsKey("arguments")) {
            throw new UnsupportedOperationException("Unexpected arguments " + operation.get("arguments"));
=======
        for (Map.Entry<String, BsonValue> cur : arguments.entrySet()) {
            switch (cur.getKey()) {
                case "writeConcern":
                    optionsBuilder.writeConcern(asWriteConcern(cur.getValue().asDocument()));
                    break;
                case "readPreference":
                    optionsBuilder.readPreference(asReadPreference(cur.getValue().asDocument()));
                    break;
                case "readConcern":
                    optionsBuilder.readConcern(asReadConcern(cur.getValue().asDocument()));
                    break;
                case "maxCommitTimeMS":
                    optionsBuilder.maxCommitTime(cur.getValue().asNumber().longValue(), TimeUnit.MILLISECONDS);
                    break;
                default:
                    throw new UnsupportedOperationException("Unsupported argument: " + cur.getKey());
            }
>>>>>>> dc6c38b1
        }

        return resultOf(() -> {
            session.startTransaction(optionsBuilder.build());
            return null;
        });
    }

    OperationResult executeCommitTransaction(final BsonDocument operation) {
        ClientSession session = entities.getSession(operation.getString("object").getValue());

        if (operation.containsKey("arguments")) {
            throw new UnsupportedOperationException("Unexpected arguments " + operation.get("arguments"));
        }

        return resultOf(() -> {
            session.commitTransaction();
            return null;
        });
    }

    OperationResult executeAbortTransaction(final BsonDocument operation) {
        ClientSession session = entities.getSession(operation.getString("object").getValue());

        if (operation.containsKey("arguments")) {
            throw new UnsupportedOperationException("Unexpected arguments: " + operation.get("arguments"));
        }

        return resultOf(() -> {
            session.abortTransaction();
            return null;
        });
    }

    OperationResult executeWithTransaction(final BsonDocument operation, final OperationAsserter operationAsserter) {
        ClientSession session = entities.getSession(operation.getString("object").getValue());
        BsonArray callback = operation.getDocument("arguments").getArray("callback");
        TransactionOptions.Builder optionsBuilder = TransactionOptions.builder();
        for (Map.Entry<String, BsonValue> entry : operation.getDocument("arguments").entrySet()) {
            switch (entry.getKey()) {
                case "callback":
                    break;
                case "readConcern":
                    optionsBuilder.readConcern(asReadConcern(entry.getValue().asDocument()));
                    break;
                case "writeConcern":
                    optionsBuilder.writeConcern(asWriteConcern(entry.getValue().asDocument()));
                    break;
<<<<<<< HEAD
                case "timeoutMS":
                    optionsBuilder.timeout(entry.getValue().asNumber().longValue(), TimeUnit.MILLISECONDS);
=======
                case "maxCommitTimeMS":
                    optionsBuilder.maxCommitTime(entry.getValue().asNumber().longValue(), TimeUnit.MILLISECONDS);
>>>>>>> dc6c38b1
                    break;
                default:
                    throw new UnsupportedOperationException("Unsupported transaction option: " + entry.getKey());
            }
        }

        return resultOf(() -> {
            session.withTransaction(() -> {
                for (int i = 0; i < callback.size(); i++) {
                    BsonValue cur = callback.get(i);
                    operationAsserter.assertOperation(cur.asDocument(), i);
                }
                //noinspection ConstantConditions
                return null;
            }, optionsBuilder.build());
            return null;
        });
    }

    public OperationResult executeDropCollection(final BsonDocument operation) {
        MongoDatabase database = getMongoDatabase(operation);
        BsonDocument arguments = operation.getDocument("arguments");
        String collectionName = arguments.getString("collection").getValue();

        if (operation.getDocument("arguments").size() > 1) {
            throw new UnsupportedOperationException("Unexpected arguments " + operation.get("arguments"));
        }

        return resultOf(() -> {
            database.getCollection(collectionName).drop();
            return null;
        });
    }

    public OperationResult executeCreateCollection(final BsonDocument operation) {
        MongoDatabase database = getMongoDatabase(operation);
        BsonDocument arguments = operation.getDocument("arguments");
        String collectionName = arguments.getString("collection").getValue();
        ClientSession session = getSession(arguments);

        // In Java driver there is a separate method for creating a view, but in the unified test CRUD format
        // views and collections are both created with the createCollection operation. We use the createView
        // method if the requisite arguments are present.
        if (arguments.containsKey("viewOn") && arguments.containsKey("pipeline")) {
            String viewOn = arguments.getString("viewOn").getValue();
            List<BsonDocument> pipeline =
                    arguments.getArray("pipeline").stream().map(BsonValue::asDocument).collect(toList());

            for (Map.Entry<String, BsonValue> cur : arguments.entrySet()) {
                switch (cur.getKey()) {
                    case "collection":
                    case "session":
                    case "viewOn":
                    case "pipeline":
                        break;
                    default:
                        throw new UnsupportedOperationException("Unsupported argument: " + cur.getKey());
                }
            }

            return resultOf(() -> {
                if (session == null) {
                    database.createView(collectionName, viewOn, pipeline);
                } else {
                    database.createView(session, collectionName, viewOn, pipeline);
                }
                return null;
            });
        } else {
            CreateCollectionOptions options = new CreateCollectionOptions();

            for (Map.Entry<String, BsonValue> cur : arguments.entrySet()) {
                switch (cur.getKey()) {
                    case "collection":
                    case "session":
                    case "viewOn":
                        break;
                    case "expireAfterSeconds":
                        options.expireAfter(cur.getValue().asNumber().longValue(), TimeUnit.SECONDS);
                        break;
                    case "timeseries":
                        options.timeSeriesOptions(createTimeSeriesOptions(cur.getValue().asDocument()));
                        break;
                    case "changeStreamPreAndPostImages":
                        options.changeStreamPreAndPostImagesOptions(createChangeStreamPreAndPostImagesOptions(cur.getValue().asDocument()));
                        break;
                    case "clusteredIndex":
                        options.clusteredIndexOptions(createClusteredIndexOptions(cur.getValue().asDocument()));
                        break;
                    default:
                        throw new UnsupportedOperationException("Unsupported argument: " + cur.getKey());
                }
            }
            return resultOf(() -> {
                if (session == null) {
                    database.createCollection(collectionName, options);
                } else {
                    database.createCollection(session, collectionName, options);
                }
                return null;
            });
        }
    }

    public OperationResult executeModifyCollection(final BsonDocument operation) {
        MongoDatabase database = getMongoDatabase(operation);
        BsonDocument arguments = operation.getDocument("arguments");
        String collectionName = arguments.getString("collection").getValue();
        ClientSession session = getSession(arguments);

        BsonDocument collModCommandDocument = new BsonDocument("collMod", new BsonString(collectionName));

        for (Map.Entry<String, BsonValue> cur : arguments.entrySet()) {
            switch (cur.getKey()) {
                case "collection":
                case "session":
                    break;
                case "validator":
                    collModCommandDocument.append("validator", cur.getValue());
                    break;
                case "index":
                    collModCommandDocument.append("index", cur.getValue());
                    break;
                default:
                    throw new UnsupportedOperationException("Unsupported argument: " + cur.getKey());
            }
        }
        return resultOf(() -> {
            if (session == null) {
                database.runCommand(collModCommandDocument);
            } else {
                database.runCommand(session, collModCommandDocument);
            }
            return null;
        });
    }

    public OperationResult executeRenameCollection(final BsonDocument operation) {
        MongoCollection<BsonDocument> collection = getMongoCollection(operation);
        BsonDocument arguments = operation.getDocument("arguments");
        String newCollectionName = arguments.getString("to").getValue();
        ClientSession session = getSession(arguments);
        RenameCollectionOptions options = new RenameCollectionOptions();

        for (Map.Entry<String, BsonValue> cur : arguments.entrySet()) {
            switch (cur.getKey()) {
                case "to":
                case "session":
                    break;
                case "dropTarget":
                    options.dropTarget(cur.getValue().asBoolean().getValue());
                    break;
                default:
                    throw new UnsupportedOperationException("Unsupported argument: " + cur.getKey());
            }
        }

        return resultOf(() -> {
            MongoNamespace newCollectionNamespace = new MongoNamespace(collection.getNamespace().getDatabaseName(), newCollectionName);
            if (session == null) {
                collection.renameCollection(newCollectionNamespace, options);
            } else {
                collection.renameCollection(session, newCollectionNamespace, options);
            }
            return null;
        });
    }

    private TimeSeriesOptions createTimeSeriesOptions(final BsonDocument timeSeriesDocument) {
        TimeSeriesOptions options = new TimeSeriesOptions(timeSeriesDocument.getString("timeField").getValue());

        for (Map.Entry<String, BsonValue> cur : timeSeriesDocument.entrySet()) {
            switch (cur.getKey()) {
                case "timeField":
                    break;
                case "metaField":
                    options.metaField(cur.getValue().asString().getValue());
                    break;
                case "bucketMaxSpanSeconds":
                    options.bucketMaxSpan(cur.getValue().asInt32().longValue(), TimeUnit.SECONDS);
                    break;
                case "bucketRoundingSeconds":
                    options.bucketRounding(cur.getValue().asInt32().longValue(), TimeUnit.SECONDS);
                    break;
                case "granularity":
                    options.granularity(createTimeSeriesGranularity(cur.getValue().asString().getValue()));
                    break;
                default:
                    throw new UnsupportedOperationException("Unsupported argument: " + cur.getKey());
            }
        }
        return options;
    }

    private ClusteredIndexOptions createClusteredIndexOptions(final BsonDocument clusteredIndexDocument) {
        ClusteredIndexOptions options = new ClusteredIndexOptions(clusteredIndexDocument.getDocument("key"),
                clusteredIndexDocument.getBoolean("unique").getValue());

        for (Map.Entry<String, BsonValue> cur : clusteredIndexDocument.entrySet()) {
            switch (cur.getKey()) {
                case "key":
                case "unique":
                    break;
                case "name":
                    options.name(cur.getValue().asString().getValue());
                    break;
                default:
                    throw new UnsupportedOperationException("Unsupported argument: " + cur.getKey());
            }
        }
        return options;
    }

    private ChangeStreamPreAndPostImagesOptions createChangeStreamPreAndPostImagesOptions(
            final BsonDocument changeStreamPreAndPostImagesDocument) {
        ChangeStreamPreAndPostImagesOptions changeStreamPreAndPostImagesOptions =
                new ChangeStreamPreAndPostImagesOptions(changeStreamPreAndPostImagesDocument.getBoolean("enabled").getValue());

        return changeStreamPreAndPostImagesOptions;
    }

    private TimeSeriesGranularity createTimeSeriesGranularity(final String value) {
        switch (value) {
            case "seconds":
                return TimeSeriesGranularity.SECONDS;
            case "minutes":
                return TimeSeriesGranularity.MINUTES;
            case "hours":
                return TimeSeriesGranularity.HOURS;
            default:
                throw new UnsupportedOperationException("Unsupported time series granularity: " + value);
        }
    }


    OperationResult executeCreateSearchIndex(final BsonDocument operation) {
        MongoCollection<BsonDocument> collection = getMongoCollection(operation);
        BsonDocument arguments = operation.getDocument("arguments");
        BsonDocument model = arguments.getDocument("model");
        BsonDocument definition = model.getDocument("definition");

        return resultOf(() -> {
            if (model.containsKey("name")) {
                String name = model.getString("name").getValue();
                collection.createSearchIndex(name, definition);
            } else {
                collection.createSearchIndex(definition);
            }
            return null;
        });
    }

    OperationResult executeCreateSearchIndexes(final BsonDocument operation) {
        MongoCollection<BsonDocument> collection = getMongoCollection(operation);
        BsonDocument arguments = operation.getDocument("arguments");
        BsonArray models = arguments.getArray("models");

        List<SearchIndexModel> searchIndexModels = models.stream()
                .map(UnifiedCrudHelper::toIndexSearchModel).collect(toList());

        return resultOf(() -> {
            collection.createSearchIndexes(searchIndexModels);
            return null;
        });
    }


    OperationResult executeUpdateSearchIndex(final BsonDocument operation) {
        MongoCollection<BsonDocument> collection = getMongoCollection(operation);
        BsonDocument arguments = operation.getDocument("arguments");
        BsonDocument definition = arguments.getDocument("definition");
        String name = arguments.getString("name").getValue();

        return resultOf(() -> {
            collection.updateSearchIndex(name, definition);
            return null;
        });
    }

    OperationResult executeDropSearchIndex(final BsonDocument operation) {
        MongoCollection<BsonDocument> collection = getMongoCollection(operation);
        BsonDocument arguments = operation.getDocument("arguments");
        String name = arguments.getString("name").getValue();

        return resultOf(() -> {
            collection.dropSearchIndex(name);
            return null;
        });
    }

    private static SearchIndexModel toIndexSearchModel(final BsonValue bsonValue) {
        BsonDocument model = bsonValue.asDocument();
        String name;
        BsonDocument definition = model.getDocument("definition");
        if (model.containsKey("name")) {
            name = model.getString("name").getValue();
            return new SearchIndexModel(name, definition);
        } else {
            return new SearchIndexModel(definition);
        }
    }


    OperationResult executeListSearchIndexes(final BsonDocument operation) {
        MongoCollection<BsonDocument> collection = getMongoCollection(operation);
        Optional<BsonDocument> arguments = Optional.ofNullable(operation.getOrDefault("arguments", null)).map(BsonValue::asDocument);

        if (arguments.isPresent()) {
            ListSearchIndexesIterable<BsonDocument> iterable = createListSearchIndexesIterable(collection, arguments.get());
            return resultOf(() -> {
                iterable.into(new ArrayList<>());
                return null;
            });
        }

        return resultOf(() -> {
            collection.listSearchIndexes().into(new ArrayList<>());
            return null;
        });
    }

    private ListSearchIndexesIterable<BsonDocument> createListSearchIndexesIterable(final MongoCollection<BsonDocument> collection,
            final BsonDocument arguments) {
        Optional<String> name = Optional.ofNullable(arguments.getOrDefault("name", null))
                .map(BsonValue::asString).map(BsonString::getValue);

        ListSearchIndexesIterable<BsonDocument> iterable = collection.listSearchIndexes(BsonDocument.class);

        if (arguments.containsKey("aggregationOptions")) {
            for (Map.Entry<String, BsonValue> option : arguments.getDocument("aggregationOptions").entrySet()) {
                switch (option.getKey()) {
                    case "batchSize":
                        iterable.batchSize(option.getValue().asNumber().intValue());
                        break;
                    default:
                        throw new UnsupportedOperationException("Unsupported argument: " + option.getKey());
                }
            }
        }
        return iterable.name(name.get());
    }

    public OperationResult executeCreateIndex(final BsonDocument operation) {
        MongoCollection<BsonDocument> collection = getMongoCollection(operation);
        BsonDocument arguments = operation.getDocument("arguments");
        BsonDocument keys = arguments.getDocument("keys").asDocument();
        ClientSession session = getSession(arguments);
        IndexOptions options = new IndexOptions();

        for (Map.Entry<String, BsonValue> cur : arguments.entrySet()) {
            switch (cur.getKey()) {
                case "keys":
                case "session":
                    break;
                case "name":
                    options.name(cur.getValue().asString().getValue());
                    break;
                case "unique":
                    options.unique(cur.getValue().asBoolean().getValue());
                    break;
                default:
                    throw new UnsupportedOperationException("Unsupported argument: " + cur.getKey());
            }
        }

        return resultOf(() -> {
            if (session == null) {
                collection.createIndex(keys, options);
            } else {
                collection.createIndex(session, keys, options);
            }
            return null;
        });
    }

    public OperationResult executeDropIndex(final BsonDocument operation) {
        MongoCollection<BsonDocument> collection = getMongoCollection(operation);
        BsonDocument arguments = operation.getDocument("arguments");
        ClientSession session = getSession(arguments);
        String indexName = arguments.get("name").asString().getValue();

        if (!arguments.containsKey("name")) {
            throw new UnsupportedOperationException("Drop index without name is not supported");
        }

        DropIndexOptions options = getDropIndexOptions(arguments);
        return resultOf(() -> {
            if (session == null) {
                collection.dropIndex(indexName, options);
            } else {
                collection.dropIndex(session, indexName, options);
            }
            return null;
        });
    }

    public OperationResult executeDropIndexes(final BsonDocument operation) {
        MongoCollection<BsonDocument> collection = getMongoCollection(operation);

        if (operation.containsKey("arguments")) {
            BsonDocument arguments = operation.getDocument("arguments");
            ClientSession session = getSession(arguments);
            DropIndexOptions options = getDropIndexOptions(arguments);
            return resultOf(() -> {
                if (session == null) {
                    collection.dropIndexes(options);
                } else {
                    collection.dropIndexes(session, options);
                }
                return null;
            });
        }
        return resultOf(() -> {
            collection.dropIndexes();
            return null;
        });
    }

    private static DropIndexOptions getDropIndexOptions(final BsonDocument arguments) {
        DropIndexOptions options = new DropIndexOptions();
        for (Map.Entry<String, BsonValue> cur : arguments.entrySet()) {
            switch (cur.getKey()) {
                case "session":
                case "name":
                    break;
                case "maxTimeMS":
                    options.maxTime(cur.getValue().asNumber().intValue(), TimeUnit.MILLISECONDS);
                    break;
                default:
                    throw new UnsupportedOperationException("Unsupported argument: " + cur.getKey());
            }
        }
        return options;
    }

    public OperationResult createChangeStreamCursor(final BsonDocument operation) {
        String entityName = operation.getString("object").getValue();
        BsonDocument arguments = operation.getDocument("arguments", new BsonDocument());
        List<BsonDocument> pipeline = arguments.getArray("pipeline").stream().map(BsonValue::asDocument).collect(toList());
        ChangeStreamIterable<BsonDocument> iterable;

        Long timeoutMS = arguments.containsKey("timeoutMS") ? arguments.remove("timeoutMS").asNumber().longValue() : null;
        if (entities.hasCollection(entityName)) {
            iterable = entities.getCollectionWithTimeoutMS(entityName, timeoutMS).watch(pipeline);
        } else if (entities.hasDatabase(entityName)) {
            iterable = entities.getDatabaseWithTimeoutMS(entityName, timeoutMS).watch(pipeline, BsonDocument.class);
        } else if (entities.hasClient(entityName)) {
            iterable = entities.getClientWithTimeoutMS(entityName, timeoutMS).watch(pipeline, BsonDocument.class);
        } else {
            throw new UnsupportedOperationException("No entity found for id: " + entityName);
        }

        return resultOf(() -> {
            for (Map.Entry<String, BsonValue> cur : arguments.entrySet()) {
                switch (cur.getKey()) {
                    case "batchSize":
                        iterable.batchSize(cur.getValue().asNumber().intValue());
                        break;
                    case "pipeline":
                        break;
                    case "comment":
                        iterable.comment(cur.getValue());
                        break;
                    case "fullDocument":
                        iterable.fullDocument(FullDocument.fromString(cur.getValue().asString().getValue()));
                        break;
                    case "fullDocumentBeforeChange":
                        iterable.fullDocumentBeforeChange(FullDocumentBeforeChange.fromString(cur.getValue().asString().getValue()));
                        break;
                    case "maxAwaitTimeMS":
                        iterable.maxAwaitTime(cur.getValue().asNumber().longValue(), TimeUnit.MILLISECONDS);
                        break;
                    case "showExpandedEvents":
                        iterable.showExpandedEvents(cur.getValue().asBoolean().getValue());
                        break;
                    default:
                        throw new UnsupportedOperationException("Unsupported argument: " + cur.getKey());
                }
            }
            MongoCursor<BsonDocument> changeStreamWrappingCursor = createChangeStreamWrappingCursor(iterable);
            entities.addCursor(operation.getString("saveResultAsEntity",
                    new BsonString(createRandomEntityId())).getValue(), changeStreamWrappingCursor);
            return null;
        });
    }

    public OperationResult executeIterateUntilDocumentOrError(final BsonDocument operation) {
        String id = operation.getString("object").getValue();
        MongoCursor<BsonDocument> cursor = entities.getCursor(id);

        if (operation.containsKey("arguments")) {
            throw new UnsupportedOperationException("Unexpected arguments " + operation.get("arguments"));
        }

        return resultOf(cursor::next);
    }


    public OperationResult executeIterateOnce(final BsonDocument operation) {
        String id = operation.getString("object").getValue();
        MongoCursor<BsonDocument> cursor = entities.getCursor(id);

        if (operation.containsKey("arguments")) {
            throw new UnsupportedOperationException("Unexpected arguments " + operation.get("arguments"));
        }

        return resultOf(cursor::tryNext);
    }

    public OperationResult close(final BsonDocument operation) {
        String id = operation.getString("object").getValue();

        if (entities.hasClient(id)) {
            entities.getClient(id).close();
        } else {
            MongoCursor<BsonDocument> cursor = entities.getCursor(id);
            cursor.close();
        }

        return OperationResult.NONE;
    }

    public OperationResult executeRunCommand(final BsonDocument operation) {
        MongoDatabase database = getMongoDatabase(operation);
        BsonDocument arguments = operation.getDocument("arguments", new BsonDocument());
        ClientSession session = getSession(arguments);
        BsonDocument command = arguments.getDocument("command");
        ReadPreference readPreference = arguments.containsKey("readPreference")
                ? asReadPreference(arguments.getDocument("readPreference")) : null;
        for (Map.Entry<String, BsonValue> cur : arguments.entrySet()) {
            switch (cur.getKey()) {
                case "command":
                case "commandName":
                case "session":
                case "readPreference":
                    break;
                default:
                    throw new UnsupportedOperationException("Unsupported argument: " + cur.getKey());
            }
        }

        return resultOf(() -> {
            if (session == null) {
                if (readPreference == null) {
                    return database.runCommand(command, BsonDocument.class);
                } else {
                    return database.runCommand(command, readPreference, BsonDocument.class);
                }
            } else {
                if (readPreference == null) {
                    return database.runCommand(session, command, BsonDocument.class);
                } else {
                    return database.runCommand(session, command, readPreference, BsonDocument.class);
                }
            }
        });
    }

    public OperationResult executeCountDocuments(final BsonDocument operation) {
        MongoCollection<BsonDocument> collection = getMongoCollection(operation);
        BsonDocument arguments = operation.getDocument("arguments");
        BsonDocument filter = arguments.getDocument("filter");
        ClientSession session = getSession(arguments);
        CountOptions options = new CountOptions();

        for (Map.Entry<String, BsonValue> cur : arguments.entrySet()) {
            switch (cur.getKey()) {
                case "filter":
                case "session":
                    break;
                case "skip":
                    options.skip(cur.getValue().asNumber().intValue());
                    break;
                case "limit":
                    options.limit(cur.getValue().asNumber().intValue());
                    break;
                case "comment":
                    options.comment(cur.getValue());
                    break;
                case "collation":
                    options.collation(asCollation(cur.getValue().asDocument()));
                    break;
                default:
                    throw new UnsupportedOperationException("Unsupported argument: " + cur.getKey());
            }
        }

        return resultOf(() -> {
            if (session == null) {
                return new BsonInt64(collection.countDocuments(filter, options));
            } else {
                return new BsonInt64(collection.countDocuments(session, filter, options));
            }
        });
    }

    @SuppressWarnings("deprecation") //maxTimeMS
    public OperationResult executeEstimatedDocumentCount(final BsonDocument operation) {
        MongoCollection<BsonDocument> collection = getMongoCollection(operation);
        BsonDocument arguments = operation.getDocument("arguments", new BsonDocument());

        EstimatedDocumentCountOptions options = new EstimatedDocumentCountOptions();
        for (Map.Entry<String, BsonValue> cur : arguments.entrySet()) {
            switch (cur.getKey()) {
                case "maxTimeMS":
                    options.maxTime(cur.getValue().asNumber().intValue(), TimeUnit.MILLISECONDS);
                    break;
                case "comment":
                    options.comment(cur.getValue());
                    break;
                default:
                    throw new UnsupportedOperationException("Unsupported argument: " + cur.getKey());
            }
        }

        return resultOf(() ->
                new BsonInt64(collection.estimatedDocumentCount(options)));
    }

    @NonNull
    private String createRandomEntityId() {
        return "random-entity-id" + uniqueIdGenerator.getAndIncrement();
    }

    /**
     * The tests in this list can not currently pass when using {@link ChangeStreamDocument} because there is information loss when
     * decoding into an instance of that class.  So for these tests, we just decode directly into {@link BsonDocument}.  For all
     * others, we decode into {@link ChangeStreamDocument} and from there to {@link BsonDocument} so that there is some integration test
     * coverage of {@link ChangeStreamDocument}.
     */
    private static final List<String> BSON_DOCUMENT_CHANGE_STREAM_TESTS = asList(
            "Test newField added in response MUST NOT err",
            "Test projection in change stream returns expected fields",
            "fullDocument:whenAvailable with changeStreamPreAndPostImages disabled",
            "fullDocumentBeforeChange:whenAvailable with changeStreamPreAndPostImages disabled");

    @NonNull
    private MongoCursor<BsonDocument> createChangeStreamWrappingCursor(final ChangeStreamIterable<BsonDocument> iterable) {
        if (BSON_DOCUMENT_CHANGE_STREAM_TESTS.contains(testDescription)) {
            return iterable.withDocumentClass(BsonDocument.class).cursor();
        } else {
            MongoChangeStreamCursor<ChangeStreamDocument<BsonDocument>> wrappedCursor = iterable.cursor();
            return new MongoCursor<BsonDocument>() {
                @Override
                public void close() {
                    wrappedCursor.close();
                }

                @Override
                public boolean hasNext() {
                    return wrappedCursor.hasNext();
                }

                @NonNull
                @Override
                public BsonDocument next() {
                    return encodeChangeStreamDocumentToBsonDocument(wrappedCursor.next());
                }

                @Override
                public int available() {
                    return wrappedCursor.available();
                }

                @Override
                public BsonDocument tryNext() {
                    ChangeStreamDocument<BsonDocument> next = wrappedCursor.tryNext();
                    if (next == null) {
                        return null;
                    } else {
                        return encodeChangeStreamDocumentToBsonDocument(next);
                    }
                }

                @Override
                public ServerCursor getServerCursor() {
                    return wrappedCursor.getServerCursor();
                }

                @NonNull
                @Override
                public ServerAddress getServerAddress() {
                    return wrappedCursor.getServerAddress();
                }

                private BsonDocument encodeChangeStreamDocumentToBsonDocument(final ChangeStreamDocument<BsonDocument> next) {
                    BsonDocumentWriter writer = new BsonDocumentWriter(new BsonDocument());
                    changeStreamDocumentCodec.encode(writer, next, EncoderContext.builder().build());
                    return writer.getDocument();
                }
            };
        }
    }

    private MongoCollection<BsonDocument> getMongoCollection(final BsonDocument operation) {
        MongoCollection<BsonDocument> collection = entities.getCollection(operation.getString("object").getValue());
        Long timeoutMS = getAndRemoveTimeoutMS(operation.getDocument("arguments", new BsonDocument()));
        if (timeoutMS != null) {
            collection = collection.withTimeout(timeoutMS, TimeUnit.MILLISECONDS);
        }
        return collection;
    }
    private MongoDatabase getMongoDatabase(final BsonDocument operation) {
        MongoDatabase database = entities.getDatabase(operation.getString("object").getValue());
        if (operation.containsKey("arguments")) {
            BsonDocument arguments = operation.getDocument("arguments");
            Long timeoutMS = getAndRemoveTimeoutMS(arguments);
            if (timeoutMS != null) {
                database = database.withTimeout(timeoutMS, TimeUnit.MILLISECONDS);
                arguments.remove("timeoutMS");
            }
        }
        return database;
    }

    private static void setCursorType(final FindIterable<BsonDocument> iterable, final Map.Entry<String, BsonValue> cur) {
        switch (cur.getValue().asString().getValue()) {
            case "tailable":
                iterable.cursorType(CursorType.Tailable);
                break;
            case "nonTailable":
                iterable.cursorType(CursorType.NonTailable);
                break;
            case "tailableAwait":
                iterable.cursorType(CursorType.TailableAwait);
                break;
            default:
                throw new UnsupportedOperationException("Unsupported cursorType: " + cur.getValue());
        }
    }

    private static void setTimeoutMode(final MongoIterable<BsonDocument> iterable, final Map.Entry<String, BsonValue> cur) {
         switch (cur.getValue().asString().getValue()) {
            case "cursorLifetime":
                invokeTimeoutMode(iterable, TimeoutMode.CURSOR_LIFETIME);
                break;
            case "iteration":
                invokeTimeoutMode(iterable, TimeoutMode.ITERATION);
                break;
            default:
                throw new UnsupportedOperationException("Unsupported timeoutMode: " + cur.getValue());
        }
    }

    private static void invokeTimeoutMode(final MongoIterable<BsonDocument> iterable, final TimeoutMode timeoutMode) {
        try {
            Method timeoutModeMethod = iterable.getClass().getDeclaredMethod("timeoutMode", TimeoutMode.class);
            timeoutModeMethod.setAccessible(true);
            timeoutModeMethod.invoke(iterable, timeoutMode);
        } catch (NoSuchMethodException e) {
            throw new UnsupportedOperationException("Unsupported timeoutMode method for class: " + iterable.getClass(), e);
        } catch (IllegalAccessException e) {
            throw new UnsupportedOperationException("Unable to set timeoutMode method for class: " + iterable.getClass(), e);
        } catch (InvocationTargetException e) {
            Throwable targetException = e.getTargetException();
            if (targetException instanceof IllegalArgumentException) {
                throw (IllegalArgumentException) targetException;
            }
            throw new UnsupportedOperationException("Unable to set timeoutMode method for class: " + iterable.getClass(), targetException);
        }
    }
}<|MERGE_RESOLUTION|>--- conflicted
+++ resolved
@@ -111,6 +111,7 @@
 import static java.util.Objects.requireNonNull;
 import static java.util.stream.Collectors.toList;
 
+@SuppressWarnings("deprecation")
 final class UnifiedCrudHelper extends UnifiedHelper {
     private final Entities entities;
     private final String testDescription;
@@ -493,13 +494,11 @@
                 case "filter":
                     iterable.filter(cur.getValue().asDocument());
                     break;
-<<<<<<< HEAD
                 case "maxTimeMS":
                     iterable.maxTime(cur.getValue().asInt32().intValue(), TimeUnit.MILLISECONDS);
-=======
+                    break;
                 case "collation":
                     iterable.collation(asCollation(cur.getValue().asDocument()));
->>>>>>> dc6c38b1
                     break;
                 default:
                     throw new UnsupportedOperationException("Unsupported argument: " + cur.getKey());
@@ -560,16 +559,14 @@
                 case "let":
                     options.let(cur.getValue().asDocument());
                     break;
-<<<<<<< HEAD
                 case "maxTimeMS":
                     options.maxTime(cur.getValue().asInt32().intValue(), TimeUnit.MILLISECONDS);
-=======
+                    break;
                 case "collation":
                     options.collation(asCollation(cur.getValue().asDocument()));
                     break;
                 case "arrayFilters":
                     options.arrayFilters(cur.getValue().asArray().stream().map(BsonValue::asDocument).collect(toList()));
->>>>>>> dc6c38b1
                     break;
                 default:
                     throw new UnsupportedOperationException("Unsupported argument: " + cur.getKey());
@@ -641,13 +638,11 @@
                 case "let":
                     options.let(cur.getValue().asDocument());
                     break;
-<<<<<<< HEAD
                 case "maxTimeMS":
                     options.maxTime(cur.getValue().asInt32().intValue(), TimeUnit.MILLISECONDS);
-=======
+                    break;
                 case "collation":
                     options.collation(asCollation(cur.getValue().asDocument()));
->>>>>>> dc6c38b1
                     break;
                 default:
                     throw new UnsupportedOperationException("Unsupported argument: " + cur.getKey());
@@ -739,39 +734,6 @@
         } else {
             throw new UnsupportedOperationException("Unsupported entity type with name: " + entityName);
         }
-<<<<<<< HEAD
-=======
-        for (Map.Entry<String, BsonValue> cur : arguments.entrySet()) {
-            switch (cur.getKey()) {
-                case "pipeline":
-                case "session":
-                    break;
-                case "batchSize":
-                    iterable.batchSize(cur.getValue().asNumber().intValue());
-                    break;
-                case "allowDiskUse":
-                    iterable.allowDiskUse(cur.getValue().asBoolean().getValue());
-                    break;
-                case "let":
-                    iterable.let(cur.getValue().asDocument());
-                    break;
-                case "comment":
-                    iterable.comment(cur.getValue());
-                    break;
-                case "maxTimeMS":
-                    iterable.maxTime(cur.getValue().asNumber().intValue(), TimeUnit.MILLISECONDS);
-                    break;
-                case "collation":
-                    iterable.collation(asCollation(cur.getValue().asDocument()));
-                    break;
-                default:
-                    throw new UnsupportedOperationException("Unsupported argument: " + cur.getKey());
-            }
-        }
-        String lastStageName = pipeline.isEmpty() ? null : pipeline.get(pipeline.size() - 1).getFirstKey();
-        boolean useToCollection = Objects.equals(lastStageName, "$out") || Objects.equals(lastStageName, "$merge");
->>>>>>> dc6c38b1
-
         return resultOf(() -> {
             for (Map.Entry<String, BsonValue> cur : arguments.entrySet()) {
                 switch (cur.getKey()) {
@@ -786,6 +748,9 @@
                         break;
                     case "let":
                         iterable.let(cur.getValue().asDocument());
+                        break;
+                    case "collation":
+                        iterable.collation(asCollation(cur.getValue().asDocument()));
                         break;
                     case "comment":
                         iterable.comment(cur.getValue());
@@ -1203,10 +1168,6 @@
         BsonDocument arguments = operation.getDocument("arguments", new BsonDocument());
         TransactionOptions.Builder optionsBuilder = TransactionOptions.builder();
 
-<<<<<<< HEAD
-        if (operation.containsKey("arguments")) {
-            throw new UnsupportedOperationException("Unexpected arguments " + operation.get("arguments"));
-=======
         for (Map.Entry<String, BsonValue> cur : arguments.entrySet()) {
             switch (cur.getKey()) {
                 case "writeConcern":
@@ -1224,7 +1185,6 @@
                 default:
                     throw new UnsupportedOperationException("Unsupported argument: " + cur.getKey());
             }
->>>>>>> dc6c38b1
         }
 
         return resultOf(() -> {
@@ -1273,13 +1233,11 @@
                 case "writeConcern":
                     optionsBuilder.writeConcern(asWriteConcern(entry.getValue().asDocument()));
                     break;
-<<<<<<< HEAD
                 case "timeoutMS":
                     optionsBuilder.timeout(entry.getValue().asNumber().longValue(), TimeUnit.MILLISECONDS);
-=======
+                    break;
                 case "maxCommitTimeMS":
                     optionsBuilder.maxCommitTime(entry.getValue().asNumber().longValue(), TimeUnit.MILLISECONDS);
->>>>>>> dc6c38b1
                     break;
                 default:
                     throw new UnsupportedOperationException("Unsupported transaction option: " + entry.getKey());
