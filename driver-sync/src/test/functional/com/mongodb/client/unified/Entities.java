--- conflicted
+++ resolved
@@ -92,13 +92,8 @@
 public final class Entities {
     private static final Set<String> SUPPORTED_CLIENT_ENTITY_OPTIONS = new HashSet<>(
             asList(
-<<<<<<< HEAD
-                    "id", "uriOptions", "serverApi", "useMultipleMongoses", "storeEventsAsEntities",
+                    "id", "autoEncryptOpts", "uriOptions", "serverApi", "useMultipleMongoses", "storeEventsAsEntities",
                     "observeEvents", "observeLogMessages", "observeSensitiveCommands", "ignoreCommandMonitoringEvents", "observeTracingMessages"));
-=======
-                    "id", "autoEncryptOpts", "uriOptions", "serverApi", "useMultipleMongoses", "storeEventsAsEntities",
-                    "observeEvents", "observeLogMessages", "observeSensitiveCommands", "ignoreCommandMonitoringEvents"));
->>>>>>> 4eac65c8
     private final Set<String> entityNames = new HashSet<>();
     private final Map<String, ExecutorService> threads = new HashMap<>();
     private final Map<String, ArrayList<Future<?>>> tasks = new HashMap<>();
@@ -515,18 +510,6 @@
             }
             clientSettingsBuilder.serverApi(serverApiBuilder.build());
         }
-<<<<<<< HEAD
-
-        if (entity.containsKey("observeTracingMessages")) {
-            boolean enableCommandPayload = entity.getDocument("observeTracingMessages").get("enableCommandPayload", BsonBoolean.FALSE).asBoolean().getValue();
-            ObservationRegistry observationRegistry = ObservationRegistry.create();
-            InMemoryOtelSetup inMemoryOtel = InMemoryOtelSetup.builder().register(observationRegistry);
-            InMemoryOtelSetup.Builder.OtelBuildingBlocks tracer = inMemoryOtel.getBuildingBlocks();
-
-            putEntity(id + "-tracing", tracer, clientTracing);
-            inMemoryOTelInstances.add(inMemoryOtel);
-            clientSettingsBuilder.tracer(new MicrometerTracer(observationRegistry, enableCommandPayload));
-=======
         if (entity.containsKey("autoEncryptOpts")) {
             AutoEncryptionSettings.Builder builder = AutoEncryptionSettings.builder();
             BsonDocument autoEncryptOpts = entity.getDocument("autoEncryptOpts");
@@ -589,7 +572,17 @@
                 }
             }
             clientSettingsBuilder.autoEncryptionSettings(builder.build());
->>>>>>> 4eac65c8
+        }
+
+        if (entity.containsKey("observeTracingMessages")) {
+            boolean enableCommandPayload = entity.getDocument("observeTracingMessages").get("enableCommandPayload", BsonBoolean.FALSE).asBoolean().getValue();
+            ObservationRegistry observationRegistry = ObservationRegistry.create();
+            InMemoryOtelSetup inMemoryOtel = InMemoryOtelSetup.builder().register(observationRegistry);
+            InMemoryOtelSetup.Builder.OtelBuildingBlocks tracer = inMemoryOtel.getBuildingBlocks();
+
+            putEntity(id + "-tracing", tracer, clientTracing);
+            inMemoryOTelInstances.add(inMemoryOtel);
+            clientSettingsBuilder.tracer(new MicrometerTracer(observationRegistry, enableCommandPayload));
         }
 
         MongoClientSettings clientSettings = clientSettingsBuilder.build();
